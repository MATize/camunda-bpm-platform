--- conflicted
+++ resolved
@@ -108,24 +108,6 @@
 
       <!-- activityIds -->
       <if test="activityIdIn != null &amp;&amp; activityIdIn.length > 0">
-<<<<<<< HEAD
-      and RES.ID_ in
-        (
-          select
-            PROC_INST_ID_
-          from
-            ${prefix}ACT_RU_EXECUTION
-          where
-            ACT_ID_ in
-            <foreach item="item" index="index" collection="activityIdIn"
-                     open="(" separator="," close=")">
-              #{item}
-            </foreach>
-            <if test="processDefinitionId != null">
-            and PROC_DEF_ID_ = #{processDefinitionId}
-            </if>
-        )
-=======
       and EXISTS (
                     select
                       PROC_INST_ID_
@@ -140,9 +122,8 @@
                       </foreach>
                       <if test="processDefinitionId != null">
                       and PROC_DEF_ID_ = #{processDefinitionId}
-                      </if>                     
+                      </if>
                   )
->>>>>>> 11b77f2e
       </if>
 
       <!-- parentProcessDefinitionId -->
@@ -236,7 +217,7 @@
 
       <!-- activityInstanceIds -->
       <if test="activityInstanceIdIn != null &amp;&amp; activityInstanceIdIn.length > 0">
-      and 
+      and
       <foreach item="item" index="index" collection="activityInstanceIdIn"
                open="(" separator="or" close=")">
         EXEC1.ACT_INST_ID_ = #{item}
