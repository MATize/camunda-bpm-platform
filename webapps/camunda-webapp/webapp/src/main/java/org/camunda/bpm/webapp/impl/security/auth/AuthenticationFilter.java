--- conflicted
+++ resolved
@@ -37,11 +37,7 @@
  * by application parts not having access to the current session.</p>
  *
  * @author Daniel Meyer
-<<<<<<< HEAD
- *
-=======
  * @author nico.rehwaldt
->>>>>>> 65dee91f
  */
 public class AuthenticationFilter implements Filter {
 
@@ -52,10 +48,6 @@
   public void doFilter(final ServletRequest request, final ServletResponse response, final FilterChain chain) throws IOException, ServletException {
 
     final HttpServletRequest req = (HttpServletRequest) request;
-<<<<<<< HEAD
-    final StatusAwareServletResponse resp = new StatusAwareServletResponse((HttpServletResponse) response);
-=======
->>>>>>> 65dee91f
 
     // get authentication from session
     Authentications authentications = Authentications.getFromSession(req.getSession());
@@ -74,13 +66,6 @@
         }
       }, authentications);
     } finally {
-<<<<<<< HEAD
-      if(resp.getStatus() == 401) {
-        // update cookie
-        AuthenticationCookie.updateCookie(resp, req.getSession());
-      }
-=======
->>>>>>> 65dee91f
       Authentications.clearCurrent();
       Authentications.updateSession(req.getSession(), authentications);
     }
@@ -96,10 +81,7 @@
         if (authentication instanceof UserAuthentication) {
           groupIds = ((UserAuthentication) authentication).getGroupIds();
         }
-<<<<<<< HEAD
-=======
 
->>>>>>> 65dee91f
         processEngine.getIdentityService().setAuthentication(identityId, groupIds);
       }
     }
