--- conflicted
+++ resolved
@@ -2,7 +2,6 @@
 
 import java.util.ArrayList;
 import java.util.List;
-
 import com.camunda.fox.cycle.entity.User;
 
 /**
@@ -14,12 +13,10 @@
   private Long id;
   private String name;
   private String email;
-<<<<<<< HEAD
-  private boolean isAdmin;
-=======
   
   private String password;
->>>>>>> ebf80477
+  
+  private boolean admin;
 
   public UserDTO() { }
   
@@ -27,7 +24,8 @@
     this.id = user.getId();
     this.name = user.getName();
     this.email = user.getEmail();
-    this.isAdmin = user.isAdmin();
+    
+    this.admin = user.isAdmin();
   }
 
   public Long getId() {
@@ -53,17 +51,6 @@
   public void setEmail(String email) {
     this.email = email;
   }
-<<<<<<< HEAD
-  
-  public boolean isAdmin() {
-    return isAdmin;
-  }
-  
-  public void setAdmin(boolean isAdmin) {
-    this.isAdmin = isAdmin;
-  }
-  
-=======
 
   public String getPassword() {
     return password;
@@ -73,7 +60,14 @@
     this.password = password;
   }
 
->>>>>>> ebf80477
+  public boolean isAdmin() {
+    return admin;
+  }
+
+  public void setAdmin(boolean admin) {
+    this.admin = admin;
+  }
+
   // static helpers /////////////////////////////////////////
   
   public static UserDTO wrap(User user) {
