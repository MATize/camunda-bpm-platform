package com.camunda.fox.cycle.configuration;

import javax.inject.Inject;

import org.springframework.stereotype.Component;

import com.camunda.fox.cycle.repository.UserRepository;
import com.camunda.fox.security.SecurityConfiguration;

/**
 * Application configuration component
 * 
 * @author nico.rehwaldt
 * @author Daniel Meyer
 */
@Component
public class CycleConfiguration extends SecurityConfiguration {

  @Inject
  private UserRepository userRepository;
  
<<<<<<< HEAD
=======
  private boolean useJaas = false;
  
  private String mailSessionUrl;

  
  public boolean isUseJaas() {
    return useJaas;
  }

  public void setUseJaas(boolean useJaas) {
    this.useJaas = useJaas;
  }

>>>>>>> 334f5499
  /**
   * Returns true if users may be configured
   * @return 
   */
  public boolean isConfigured() {
    return isUseJaas() || userRepository.countAll() > 0;
  }

  public String getMailSessionName() {
    return mailSessionUrl;    
  }
  
  public void setMailSessionName(String mailSessionUrl) {
    this.mailSessionUrl = mailSessionUrl;
  }
}<|MERGE_RESOLUTION|>--- conflicted
+++ resolved
@@ -19,22 +19,8 @@
   @Inject
   private UserRepository userRepository;
   
-<<<<<<< HEAD
-=======
-  private boolean useJaas = false;
-  
   private String mailSessionUrl;
 
-  
-  public boolean isUseJaas() {
-    return useJaas;
-  }
-
-  public void setUseJaas(boolean useJaas) {
-    this.useJaas = useJaas;
-  }
-
->>>>>>> 334f5499
   /**
    * Returns true if users may be configured
    * @return 
@@ -44,7 +30,7 @@
   }
 
   public String getMailSessionName() {
-    return mailSessionUrl;    
+    return mailSessionUrl;
   }
   
   public void setMailSessionName(String mailSessionUrl) {
