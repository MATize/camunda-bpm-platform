--- conflicted
+++ resolved
@@ -35,22 +35,14 @@
         <form class="form-horizontal" novalidate ng-submit="save()" name="addModelForm">
           <fieldset>
             <div class="control-group">
-<<<<<<< HEAD
-              <label th:attr="data-hint=#{'The Name of the Modeling tool you used.'}" data-hint-title="Modeler Name" class="control-label" for="input01" th:text="#{'Modeler Name'}">Modeler Name</label>
-              <div class="controls">
-                <!-- ads-data-typeahead data-values="modelerNames" -->
-                <input class="span8" ng-model="editDiagram.modeler" name="modelerName" ng-disabled="!canEditModeler()" type="text" required autofocus th:attr="placeholder=#{Enter the name of your modeler}"/>
-=======
-              <label class="control-label" for="modelerName" th:text="#{Modeler Name}">Modeler Name</label>
+              <label th:attr="data-hint=#{'The Name of the Modeling tool you used.'}" data-hint-title="Modeler Name" class="control-label" for="modelerName" th:text="#{'Modeler Name'}">Modeler Name</label>
               <div class="controls">
                 <!-- display a combobox on leftside, otherwise a disabled input field -->
                 <select ngm-if="canEditModeler()" id="modelerName" name="modelerName" required autofocus ng-model="editDiagram.modeler" ng-combobox values="modelerNames"
-                  ng-options="modeler for modeler in modelerNames">
+                  ng-options="modeler for modeler in modelerNames" th:attr="placeholder=#{Enter the name of your modeler}">
                   <option value=""></option>
                 </select>
-                <input ngm-if="!canEditModeler()" id="modelerName" name="modelerName" required autofocus ng-model="editDiagram.modeler" ng-disabled="true" type="text">
-                <p class="alert alert-info" ng-show="!editDiagram.modeler" th:text="#{Type in / choose the name of your modeler}">Type in / choose the name of your modeler</p>
->>>>>>> 2a4598bd
+                <input ngm-if="!canEditModeler()" id="modelerName" name="modelerName" required autofocus ng-model="editDiagram.modeler" ng-disabled="true" type="text" th:attr="placeholder=#{Enter the name of your modeler}">
               </div>
             </div>
             <div class="control-group">
