<?xml version="1.0" encoding="UTF-8"?>
<assembly xmlns:xsi="http://www.w3.org/2001/XMLSchema-instance"
          xmlns="urn:maven:assembly:1.1.0-SNAPSHOT">
  
  <id>distro</id>
  
  <formats>
    <format>zip</format>
    <format>tar.gz</format>
  </formats>

  <includeBaseDirectory>true</includeBaseDirectory>

  <fileSets>
    <fileSet>
      <directory>../assembly/target/camunda-fox-ce-${project.version}/camunda-fox-ce-${project.version}</directory>
      <outputDirectory />
      <excludes>
        <exclude>**/*.sh</exclude>
        <exclude>**/jboss-*/domain/tmp/auth</exclude>
        <exclude>**/jboss-*/standalone/tmp/auth</exclude>
        <exclude>**/*-users.properties</exclude>
      </excludes>
    </fileSet>
    <fileSet>
      <directory>../assembly/target/camunda-fox-ce-${project.version}/camunda-fox-ce-${project.version}</directory>
      <outputDirectory />
      <includes>
        <include>**/jboss-*/**/*.sh</include>
      </includes>
      <fileMode>0755</fileMode>
    </fileSet>
    <fileSet>
      <directory>../assembly/target/camunda-fox-ce-${project.version}/camunda-fox-ce-${project.version}</directory>
      <outputDirectory />
      <includes>
        <include>**/*-users.properties</include>
      </includes>
      <fileMode>0600</fileMode>
    </fileSet>
    <fileSet>
      <directory>../assembly/target/camunda-fox-ce-${project.version}/camunda-fox-ce-${project.version}</directory>
      <outputDirectory />
      <includes>
        <include>**/jboss-*/domain/tmp/auth</include>
        <include>**/jboss-*/standalone/tmp/auth</include>
      </includes>
      <directoryMode>0700</directoryMode>
    </fileSet>
    <fileSet>
      <directory>../assembly/target/camunda-fox-ce-${project.version}/camunda-fox-ce-${project.version}</directory>
      <outputDirectory />
      <includes>
        <include>**/jboss-*/domain/tmp/auth</include>
        <include>**/jboss-*/standalone/tmp/auth</include>
      </includes>
      <directoryMode>0700</directoryMode>
    </fileSet>
    <fileSet>
      <directory>../../examples/cdi-jsf-task-management</directory>
      <outputDirectory>examples/src/cdi-jsf-task-management</outputDirectory>  
      <excludes>
        <exclude>target/</exclude>
        <exclude>pom.xml</exclude>		
		<exclude>pom.xml.distro</exclude>
      </excludes>	 
    </fileSet>
	<fileSet>
      <directory>../../examples/cdi-jsf-task-management</directory>
      <outputDirectory>examples/src/cdi-jsf-task-management</outputDirectory>  
      <includes>	
		<include>pom.xml.distro</include>
      </includes>	 
    </fileSet>
  </fileSets>
  
  <files>
	<file>
		<source>../../examples/cdi-jsf-task-management/pom.xml.distro</source>
		<outputDirectory>examples/src/cdi-jsf-task-management</outputDirectory>
		<destName>pom.xml</destName>
	</file>
  </files>
  
  <dependencySets>
    <dependencySet>
      <includes>
<<<<<<< HEAD
        <include>com.camunda.fox.platform:camunda-fox-ee-explorer:war:*</include>
		<include>com.camunda.fox.platform:camunda-fox-h2-webapp:war:*</include>
		<include>com.camunda.fox.cockpit:cockpit-webapp-fox:war:*</include>
		<include>com.camunda.fox.cycle:cycle-webapp-fox:war:*</include>						
=======
        <include>com.camunda.fox.platform:fox-platform-explorer:war:*</include>
>>>>>>> 9406321c
      </includes>
      <outputDirectory>server/jboss-as-${version.jboss.as}/standalone/deployments</outputDirectory>
    </dependencySet>   
  </dependencySets>

</assembly><|MERGE_RESOLUTION|>--- conflicted
+++ resolved
@@ -85,14 +85,10 @@
   <dependencySets>
     <dependencySet>
       <includes>
-<<<<<<< HEAD
-        <include>com.camunda.fox.platform:camunda-fox-ee-explorer:war:*</include>
-		<include>com.camunda.fox.platform:camunda-fox-h2-webapp:war:*</include>
+        <include>com.camunda.fox.platform:fox-platform-explorer:war:*</include>
+		<include>com.camunda.fox.platform:fox-platform-h2-webapp:war:*</include>
 		<include>com.camunda.fox.cockpit:cockpit-webapp-fox:war:*</include>
 		<include>com.camunda.fox.cycle:cycle-webapp-fox:war:*</include>						
-=======
-        <include>com.camunda.fox.platform:fox-platform-explorer:war:*</include>
->>>>>>> 9406321c
       </includes>
       <outputDirectory>server/jboss-as-${version.jboss.as}/standalone/deployments</outputDirectory>
     </dependencySet>   
