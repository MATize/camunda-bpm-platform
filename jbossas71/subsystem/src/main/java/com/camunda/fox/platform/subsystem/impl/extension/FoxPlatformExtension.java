/**
 * Copyright (C) 2011, 2012 camunda services GmbH
 *
 * Licensed under the Apache License, Version 2.0 (the "License");
 * you may not use this file except in compliance with the License.
 * You may obtain a copy of the License at
 *
 *    http://www.apache.org/licenses/LICENSE-2.0
 *
 * Unless required by applicable law or agreed to in writing, software
 * distributed under the License is distributed on an "AS IS" BASIS,
 * WITHOUT WARRANTIES OR CONDITIONS OF ANY KIND, either express or implied.
 * See the License for the specific language governing permissions and
 * limitations under the License.
 */
package com.camunda.fox.platform.subsystem.impl.extension;

<<<<<<< HEAD
import static com.camunda.fox.platform.subsystem.impl.extension.ModelConstants.ATTR_DEFAULT;
import static com.camunda.fox.platform.subsystem.impl.extension.ModelConstants.ATTR_NAME;
import static com.camunda.fox.platform.subsystem.impl.extension.ModelConstants.ELEMENT_DATASOURCE;
import static com.camunda.fox.platform.subsystem.impl.extension.ModelConstants.ELEMENT_HISTORY_LEVEL;
import static org.jboss.as.controller.descriptions.ModelDescriptionConstants.ADD;
import static org.jboss.as.controller.descriptions.ModelDescriptionConstants.DESCRIBE;
import static org.jboss.as.controller.descriptions.ModelDescriptionConstants.OP;
import static org.jboss.as.controller.descriptions.ModelDescriptionConstants.OP_ADDR;
import static org.jboss.as.controller.descriptions.ModelDescriptionConstants.SUBSYSTEM;

import java.util.Locale;
=======
import static org.jboss.as.controller.descriptions.ModelDescriptionConstants.DESCRIBE;
>>>>>>> efd332f5

import org.jboss.as.controller.Extension;
import org.jboss.as.controller.ExtensionContext;
import org.jboss.as.controller.SubsystemRegistration;
import org.jboss.as.controller.descriptions.ResourceDescriptionResolver;
import org.jboss.as.controller.descriptions.StandardResourceDescriptionResolver;
import org.jboss.as.controller.parsing.ExtensionParsingContext;
import org.jboss.as.controller.registry.ManagementResourceRegistration;
import org.jboss.as.controller.registry.OperationEntry;
<<<<<<< HEAD
import org.jboss.dmr.ModelNode;
import org.jboss.dmr.Property;

import com.camunda.fox.platform.subsystem.impl.extension.FoxPlatformParser.Tag;
=======

import com.camunda.fox.platform.subsystem.impl.extension.handler.FoxPlatformSubsystemDescribe;
import com.camunda.fox.platform.subsystem.impl.extension.resource.FoxPlatformSubsystemRootResourceDefinition;
import com.camunda.fox.platform.subsystem.impl.extension.resource.ProcessEnginesResourceDefinition;
>>>>>>> efd332f5

/**
 * Defines the fox-platform subsystem for jboss application server
 * 
 * @author Daniel Meyer
 */
public class FoxPlatformExtension implements Extension {

  /** The name space used for the {@code subsystem} element */
  public static final String NAMESPACE = "urn:com.camunda.fox.fox-platform:1.0";

  /** The name of our subsystem within the model. */
  public static final String SUBSYSTEM_NAME = "fox-platform";
  
  /** The parser used for parsing our subsystem */
  private final FoxPlatformParser parser = new FoxPlatformParser();
<<<<<<< HEAD
=======
  
  private static final String RESOURCE_NAME = FoxPlatformExtension.class.getPackage().getName() + ".LocalDescriptions";
>>>>>>> efd332f5

  public void initialize(ExtensionContext context) {
    // Register the subsystem and operation handlers
    SubsystemRegistration subsystem = context.registerSubsystem(SUBSYSTEM_NAME, 1, 0);
    subsystem.registerXMLElementWriter(parser);
    
    // Root resource
    final ManagementResourceRegistration rootRegistration = subsystem.registerSubsystemModel(FoxPlatformSubsystemRootResourceDefinition.INSTANCE);
    rootRegistration.registerOperationHandler(DESCRIBE, FoxPlatformSubsystemDescribe.INSTANCE, FoxPlatformSubsystemDescribe.INSTANCE, false, OperationEntry.EntryType.PRIVATE);
    
    // Process engines
    final ManagementResourceRegistration processEnginesRegistration = rootRegistration.registerSubModel(new ProcessEnginesResourceDefinition());
    
    // Job executor
    
<<<<<<< HEAD
//    ManagementResourceRegistration processEnginesChild = subsystemModel.registerSubModel(PathElement.pathElement("process-engines"), ModelDescriptionProviders.PROCESS_ENGINES_DEC);
    
    // Add the process-engine child and operation handlers
    ManagementResourceRegistration processEngineChild = subsystemModel.registerSubModel(PathElement.pathElement("process-engine"), ModelDescriptionProviders.PROCESS_ENGINE_DEC);
    processEngineChild.registerOperationHandler(ModelDescriptionConstants.ADD, ProcessEngineAddHandler.INSTANCE, ProcessEngineAddHandler.INSTANCE);
    processEngineChild.registerOperationHandler(ModelDescriptionConstants.REMOVE, ProcessEngineRemoveHandler.INSTANCE, ProcessEngineRemoveHandler.INSTANCE);
=======
>>>>>>> efd332f5
    
    ManagementResourceRegistration jobExecutorChild = subsystemModel.registerSubModel(PathElement.pathElement("job-executor"), ModelDescriptionProviders.JOB_EXECUTOR_DEC);
    jobExecutorChild.registerOperationHandler(ModelDescriptionConstants.ADD, JobExecutorAddHandler.INSTANCE, JobExecutorAddHandler.INSTANCE);
    
    // THINK: here we could add handlers for additional read-write attributes. They would react to a change in the model. 
    // A process engine is mostly read only. However, I could imagine values like the locktime of the jobexecutor to be configurable here.
    // a change to such a value through one of the management interfaces would be persisted in the configuration (Storage.CONFIGURATION) 
    // and distributed across a cluster / domain
    // Example: processEngineChild.registerReadWriteAttribute("jobExecututorLockTime", null, JobExecutorLockTimeHandler.INSTANCE, Storage.CONFIGURATION);
  }

  public void initializeParsers(ExtensionParsingContext context) {
    context.setSubsystemXmlMapping(SUBSYSTEM_NAME, NAMESPACE, parser);
  }

<<<<<<< HEAD
  public static ModelNode createAddSubsystemOperation() {
    final ModelNode subsystem = new ModelNode();
    subsystem.get(OP).set(ADD);
    subsystem.get(OP_ADDR).add(SUBSYSTEM, SUBSYSTEM_NAME);
    return subsystem;
  }

  /**
   * Recreate the steps to put the subsystem in the same state it was in. This
   * is used in domain mode to query the profile being used, in order to get the
   * steps needed to create the servers
   */
  private static class SubsystemDescribeHandler implements OperationStepHandler, DescriptionProvider {

    static final SubsystemDescribeHandler INSTANCE = new SubsystemDescribeHandler();

    public ModelNode getModelDescription(Locale locale) {
      return CommonDescriptions.getSubsystemDescribeOperation(locale);
    }

    public void execute(OperationContext context, ModelNode operation) throws OperationFailedException {
      // Add the main operation
      context.getResult().add(createAddSubsystemOperation());
      
      //Add the operations to create each child
      ModelNode node = context.readResource(PathAddress.EMPTY_ADDRESS).getModel();
      for (Property property : node.get(Tag.PROCESS_ENGINE.getLocalName()).asPropertyList()) {
          ModelNode addType = new ModelNode();
          addType.get(OP).set(ModelDescriptionConstants.ADD);
          PathAddress addr = PathAddress.pathAddress(PathElement.pathElement(SUBSYSTEM, SUBSYSTEM_NAME), PathElement.pathElement(Tag.PROCESS_ENGINES.getLocalName()), PathElement.pathElement(Tag.PROCESS_ENGINE.getLocalName(), property.getName()));
          addType.get(OP_ADDR).set(addr.toModelNode());
          addType.get(ATTR_NAME).set(property.getValue().get(ATTR_NAME).asString());
          if (property.getValue().hasDefined(ATTR_DEFAULT)) {
            addType.get(ATTR_DEFAULT).set(property.getValue().get(ATTR_DEFAULT).asString());
          }
          if (property.getValue().hasDefined(ELEMENT_DATASOURCE)) {
              addType.get(ELEMENT_DATASOURCE).set(property.getValue().get(ELEMENT_DATASOURCE).asString());
          }
          if (property.getValue().hasDefined(ELEMENT_HISTORY_LEVEL)) {
            addType.get(ELEMENT_HISTORY_LEVEL).set(property.getValue().get(ELEMENT_HISTORY_LEVEL).asString());
          }
          context.getResult().add(addType);
      }
      context.completeStep();
    }

=======
  public static ResourceDescriptionResolver getResourceDescriptionResolver(String keyPrefix) {
    return new StandardResourceDescriptionResolver(keyPrefix, RESOURCE_NAME, FoxPlatformExtension.class.getClassLoader(), true, true);
>>>>>>> efd332f5
  }

}<|MERGE_RESOLUTION|>--- conflicted
+++ resolved
@@ -15,21 +15,7 @@
  */
 package com.camunda.fox.platform.subsystem.impl.extension;
 
-<<<<<<< HEAD
-import static com.camunda.fox.platform.subsystem.impl.extension.ModelConstants.ATTR_DEFAULT;
-import static com.camunda.fox.platform.subsystem.impl.extension.ModelConstants.ATTR_NAME;
-import static com.camunda.fox.platform.subsystem.impl.extension.ModelConstants.ELEMENT_DATASOURCE;
-import static com.camunda.fox.platform.subsystem.impl.extension.ModelConstants.ELEMENT_HISTORY_LEVEL;
-import static org.jboss.as.controller.descriptions.ModelDescriptionConstants.ADD;
 import static org.jboss.as.controller.descriptions.ModelDescriptionConstants.DESCRIBE;
-import static org.jboss.as.controller.descriptions.ModelDescriptionConstants.OP;
-import static org.jboss.as.controller.descriptions.ModelDescriptionConstants.OP_ADDR;
-import static org.jboss.as.controller.descriptions.ModelDescriptionConstants.SUBSYSTEM;
-
-import java.util.Locale;
-=======
-import static org.jboss.as.controller.descriptions.ModelDescriptionConstants.DESCRIBE;
->>>>>>> efd332f5
 
 import org.jboss.as.controller.Extension;
 import org.jboss.as.controller.ExtensionContext;
@@ -39,17 +25,10 @@
 import org.jboss.as.controller.parsing.ExtensionParsingContext;
 import org.jboss.as.controller.registry.ManagementResourceRegistration;
 import org.jboss.as.controller.registry.OperationEntry;
-<<<<<<< HEAD
-import org.jboss.dmr.ModelNode;
-import org.jboss.dmr.Property;
-
-import com.camunda.fox.platform.subsystem.impl.extension.FoxPlatformParser.Tag;
-=======
 
 import com.camunda.fox.platform.subsystem.impl.extension.handler.FoxPlatformSubsystemDescribe;
 import com.camunda.fox.platform.subsystem.impl.extension.resource.FoxPlatformSubsystemRootResourceDefinition;
 import com.camunda.fox.platform.subsystem.impl.extension.resource.ProcessEnginesResourceDefinition;
->>>>>>> efd332f5
 
 /**
  * Defines the fox-platform subsystem for jboss application server
@@ -66,11 +45,8 @@
   
   /** The parser used for parsing our subsystem */
   private final FoxPlatformParser parser = new FoxPlatformParser();
-<<<<<<< HEAD
-=======
   
   private static final String RESOURCE_NAME = FoxPlatformExtension.class.getPackage().getName() + ".LocalDescriptions";
->>>>>>> efd332f5
 
   public void initialize(ExtensionContext context) {
     // Register the subsystem and operation handlers
@@ -81,21 +57,9 @@
     final ManagementResourceRegistration rootRegistration = subsystem.registerSubsystemModel(FoxPlatformSubsystemRootResourceDefinition.INSTANCE);
     rootRegistration.registerOperationHandler(DESCRIBE, FoxPlatformSubsystemDescribe.INSTANCE, FoxPlatformSubsystemDescribe.INSTANCE, false, OperationEntry.EntryType.PRIVATE);
     
-    // Process engines
     final ManagementResourceRegistration processEnginesRegistration = rootRegistration.registerSubModel(new ProcessEnginesResourceDefinition());
     
     // Job executor
-    
-<<<<<<< HEAD
-//    ManagementResourceRegistration processEnginesChild = subsystemModel.registerSubModel(PathElement.pathElement("process-engines"), ModelDescriptionProviders.PROCESS_ENGINES_DEC);
-    
-    // Add the process-engine child and operation handlers
-    ManagementResourceRegistration processEngineChild = subsystemModel.registerSubModel(PathElement.pathElement("process-engine"), ModelDescriptionProviders.PROCESS_ENGINE_DEC);
-    processEngineChild.registerOperationHandler(ModelDescriptionConstants.ADD, ProcessEngineAddHandler.INSTANCE, ProcessEngineAddHandler.INSTANCE);
-    processEngineChild.registerOperationHandler(ModelDescriptionConstants.REMOVE, ProcessEngineRemoveHandler.INSTANCE, ProcessEngineRemoveHandler.INSTANCE);
-=======
->>>>>>> efd332f5
-    
     ManagementResourceRegistration jobExecutorChild = subsystemModel.registerSubModel(PathElement.pathElement("job-executor"), ModelDescriptionProviders.JOB_EXECUTOR_DEC);
     jobExecutorChild.registerOperationHandler(ModelDescriptionConstants.ADD, JobExecutorAddHandler.INSTANCE, JobExecutorAddHandler.INSTANCE);
     
@@ -110,57 +74,8 @@
     context.setSubsystemXmlMapping(SUBSYSTEM_NAME, NAMESPACE, parser);
   }
 
-<<<<<<< HEAD
-  public static ModelNode createAddSubsystemOperation() {
-    final ModelNode subsystem = new ModelNode();
-    subsystem.get(OP).set(ADD);
-    subsystem.get(OP_ADDR).add(SUBSYSTEM, SUBSYSTEM_NAME);
-    return subsystem;
-  }
-
-  /**
-   * Recreate the steps to put the subsystem in the same state it was in. This
-   * is used in domain mode to query the profile being used, in order to get the
-   * steps needed to create the servers
-   */
-  private static class SubsystemDescribeHandler implements OperationStepHandler, DescriptionProvider {
-
-    static final SubsystemDescribeHandler INSTANCE = new SubsystemDescribeHandler();
-
-    public ModelNode getModelDescription(Locale locale) {
-      return CommonDescriptions.getSubsystemDescribeOperation(locale);
-    }
-
-    public void execute(OperationContext context, ModelNode operation) throws OperationFailedException {
-      // Add the main operation
-      context.getResult().add(createAddSubsystemOperation());
-      
-      //Add the operations to create each child
-      ModelNode node = context.readResource(PathAddress.EMPTY_ADDRESS).getModel();
-      for (Property property : node.get(Tag.PROCESS_ENGINE.getLocalName()).asPropertyList()) {
-          ModelNode addType = new ModelNode();
-          addType.get(OP).set(ModelDescriptionConstants.ADD);
-          PathAddress addr = PathAddress.pathAddress(PathElement.pathElement(SUBSYSTEM, SUBSYSTEM_NAME), PathElement.pathElement(Tag.PROCESS_ENGINES.getLocalName()), PathElement.pathElement(Tag.PROCESS_ENGINE.getLocalName(), property.getName()));
-          addType.get(OP_ADDR).set(addr.toModelNode());
-          addType.get(ATTR_NAME).set(property.getValue().get(ATTR_NAME).asString());
-          if (property.getValue().hasDefined(ATTR_DEFAULT)) {
-            addType.get(ATTR_DEFAULT).set(property.getValue().get(ATTR_DEFAULT).asString());
-          }
-          if (property.getValue().hasDefined(ELEMENT_DATASOURCE)) {
-              addType.get(ELEMENT_DATASOURCE).set(property.getValue().get(ELEMENT_DATASOURCE).asString());
-          }
-          if (property.getValue().hasDefined(ELEMENT_HISTORY_LEVEL)) {
-            addType.get(ELEMENT_HISTORY_LEVEL).set(property.getValue().get(ELEMENT_HISTORY_LEVEL).asString());
-          }
-          context.getResult().add(addType);
-      }
-      context.completeStep();
-    }
-
-=======
   public static ResourceDescriptionResolver getResourceDescriptionResolver(String keyPrefix) {
     return new StandardResourceDescriptionResolver(keyPrefix, RESOURCE_NAME, FoxPlatformExtension.class.getClassLoader(), true, true);
->>>>>>> efd332f5
   }
 
 }