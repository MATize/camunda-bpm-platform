/* Licensed under the Apache License, Version 2.0 (the "License");
 * you may not use this file except in compliance with the License.
 * You may obtain a copy of the License at
 * 
 *      http://www.apache.org/licenses/LICENSE-2.0
 * 
 * Unless required by applicable law or agreed to in writing, software
 * distributed under the License is distributed on an "AS IS" BASIS,
 * WITHOUT WARRANTIES OR CONDITIONS OF ANY KIND, either express or implied.
 * See the License for the specific language governing permissions and
 * limitations under the License.
 */

package org.camunda.bpm.engine.test.bpmn.gateway;

import java.util.List;

import org.camunda.bpm.engine.impl.test.PluggableProcessEngineTestCase;
import org.camunda.bpm.engine.runtime.ActivityInstance;
import org.camunda.bpm.engine.runtime.ProcessInstance;
import org.camunda.bpm.engine.task.Task;
import org.camunda.bpm.engine.task.TaskQuery;
import org.camunda.bpm.engine.test.Deployment;

/**
 * @author Joram Barrez
 */
public class ParallelGatewayTest extends PluggableProcessEngineTestCase {

  /**
   * Case where there is a parallel gateway that splits into 3 paths of
   * execution, that are immediately joined, without any wait states in between.
   * In the end, no executions should be in the database.
   */
  @Deployment
  public void testSplitMergeNoWaitstates() {
    ProcessInstance processInstance = 
      runtimeService.startProcessInstanceByKey("forkJoinNoWaitStates");
    assertTrue(processInstance.isEnded());
  }
  
  @Deployment
  public void testUnstructuredConcurrencyTwoForks() {
    ProcessInstance processInstance = 
      runtimeService.startProcessInstanceByKey("unstructuredConcurrencyTwoForks");
    assertTrue(processInstance.isEnded());
  }
  
  @Deployment
  public void testUnstructuredConcurrencyTwoJoins() {
    ProcessInstance processInstance = 
      runtimeService.startProcessInstanceByKey("unstructuredConcurrencyTwoJoins");
    assertTrue(processInstance.isEnded());
  }
  
  @Deployment
  public void testForkFollowedByOnlyEndEvents() {
    ProcessInstance processInstance = 
      runtimeService.startProcessInstanceByKey("forkFollowedByEndEvents");
    assertTrue(processInstance.isEnded());
  }
  
  @Deployment
  public void testNestedForksFollowedByEndEvents() {
    ProcessInstance processInstance = 
      runtimeService.startProcessInstanceByKey("nestedForksFollowedByEndEvents");
    assertTrue(processInstance.isEnded());
  }
  
  // ACT-482
  @Deployment
  public void testNestedForkJoin() {
<<<<<<< HEAD
   ProcessInstance processInstance = runtimeService.startProcessInstanceByKey("nestedForkJoin");
=======
   String pid = runtimeService.startProcessInstanceByKey("nestedForkJoin").getId();
>>>>>>> ab1412d3
   
   // After process start, only task 0 should be active
   TaskQuery query = taskService.createTaskQuery().orderByTaskName().asc(); 
   List<Task> tasks = query.list();
   assertEquals(1, tasks.size());
<<<<<<< HEAD
   assertEquals("Task 0", tasks.get(0).getName());      
   // there is one act instance below the process instance
//   assertEquals(1, runtimeService.getProcessInstance(processInstance.getId()).getChildInstances().size());
=======
   assertEquals("Task 0", tasks.get(0).getName());
   assertEquals(1, runtimeService.getProcessInstance(pid).getChildInstances().size());
>>>>>>> ab1412d3
   
   // Completing task 0 will create Task A and B
   taskService.complete(tasks.get(0).getId());
   tasks = query.list();
   assertEquals(2, tasks.size());
   assertEquals("Task A", tasks.get(0).getName());
<<<<<<< HEAD
   assertEquals("Task B", tasks.get(1).getName());      
   // there are 2 act instance below the process instance
   assertEquals(2, runtimeService.getProcessInstance(processInstance.getId()).getChildInstances().size());
=======
   assertEquals("Task B", tasks.get(1).getName());
   assertEquals(2, runtimeService.getProcessInstance(pid).getChildInstances().size());
>>>>>>> ab1412d3
   
   // Completing task A should not trigger any new tasks
   taskService.complete(tasks.get(0).getId());
   tasks = query.list();
   assertEquals(1, tasks.size());
<<<<<<< HEAD
   assertEquals("Task B", tasks.get(0).getName());   
   // there is 2 act instance below the process instance (one at the task, one at the join)
   assertEquals(2, runtimeService.getProcessInstance(processInstance.getId()).getChildInstances().size());
=======
   assertEquals("Task B", tasks.get(0).getName());
   assertEquals(2, runtimeService.getProcessInstance(pid).getChildInstances().size());
>>>>>>> ab1412d3

   // Completing task B creates tasks B1 and B2
   taskService.complete(tasks.get(0).getId());
   tasks = query.list();
   assertEquals(2, tasks.size());
   assertEquals("Task B1", tasks.get(0).getName());
<<<<<<< HEAD
   assertEquals("Task B2", tasks.get(1).getName());   
   // there are 3 act instances below the process instance
   assertEquals(3, runtimeService.getProcessInstance(processInstance.getId()).getChildInstances().size());
=======
   assertEquals("Task B2", tasks.get(1).getName());
   assertEquals(3, runtimeService.getProcessInstance(pid).getChildInstances().size());
>>>>>>> ab1412d3
   
   // Completing B1 and B2 will activate both joins, and process reaches task C
   taskService.complete(tasks.get(0).getId());
   taskService.complete(tasks.get(1).getId());
   tasks = query.list();
   assertEquals(1, tasks.size());
   assertEquals("Task C", tasks.get(0).getName());
   assertEquals(1, runtimeService.getProcessInstance(pid).getChildInstances().size());
  }
  
  /**
   * http://jira.codehaus.org/browse/ACT-1222
   */
  @Deployment
  public void testReceyclingExecutionWithCallActivity() {
    String processInstanceId = runtimeService.startProcessInstanceByKey("parent-process").getId();
    
    // After process start we have two tasks, one from the parent and one from the sub process
    TaskQuery query = taskService.createTaskQuery().orderByTaskName().asc(); 
    List<Task> tasks = query.list();
    assertEquals(2, tasks.size());
    assertEquals("Another task", tasks.get(0).getName());
    assertEquals("Some Task", tasks.get(1).getName());
    
    // we complete the task from the parent process, the root execution is receycled, the task in the sub process is still there 
    taskService.complete(tasks.get(1).getId());
    tasks = query.list();
    assertEquals(1, tasks.size());
    assertEquals("Another task", tasks.get(0).getName());

    // we end the task in the sub process and the sub process instance end is propagated to the parent process 
    taskService.complete(tasks.get(0).getId());
    assertEquals(0, taskService.createTaskQuery().count()); 
    
    // There is a QA config without history, so we cannot work with this:
    //assertEquals(1, historyService.createHistoricProcessInstanceQuery().processInstanceId(processInstanceId).finished().count());    
  }
  
}<|MERGE_RESOLUTION|>--- conflicted
+++ resolved
@@ -70,65 +70,37 @@
   // ACT-482
   @Deployment
   public void testNestedForkJoin() {
-<<<<<<< HEAD
-   ProcessInstance processInstance = runtimeService.startProcessInstanceByKey("nestedForkJoin");
-=======
    String pid = runtimeService.startProcessInstanceByKey("nestedForkJoin").getId();
->>>>>>> ab1412d3
    
-   // After process start, only task 0 should be active
+   // After process startm, only task 0 should be active
    TaskQuery query = taskService.createTaskQuery().orderByTaskName().asc(); 
    List<Task> tasks = query.list();
    assertEquals(1, tasks.size());
-<<<<<<< HEAD
-   assertEquals("Task 0", tasks.get(0).getName());      
-   // there is one act instance below the process instance
-//   assertEquals(1, runtimeService.getProcessInstance(processInstance.getId()).getChildInstances().size());
-=======
    assertEquals("Task 0", tasks.get(0).getName());
    assertEquals(1, runtimeService.getProcessInstance(pid).getChildInstances().size());
->>>>>>> ab1412d3
    
    // Completing task 0 will create Task A and B
    taskService.complete(tasks.get(0).getId());
    tasks = query.list();
    assertEquals(2, tasks.size());
    assertEquals("Task A", tasks.get(0).getName());
-<<<<<<< HEAD
-   assertEquals("Task B", tasks.get(1).getName());      
-   // there are 2 act instance below the process instance
-   assertEquals(2, runtimeService.getProcessInstance(processInstance.getId()).getChildInstances().size());
-=======
    assertEquals("Task B", tasks.get(1).getName());
    assertEquals(2, runtimeService.getProcessInstance(pid).getChildInstances().size());
->>>>>>> ab1412d3
    
    // Completing task A should not trigger any new tasks
    taskService.complete(tasks.get(0).getId());
    tasks = query.list();
    assertEquals(1, tasks.size());
-<<<<<<< HEAD
-   assertEquals("Task B", tasks.get(0).getName());   
-   // there is 2 act instance below the process instance (one at the task, one at the join)
-   assertEquals(2, runtimeService.getProcessInstance(processInstance.getId()).getChildInstances().size());
-=======
    assertEquals("Task B", tasks.get(0).getName());
    assertEquals(2, runtimeService.getProcessInstance(pid).getChildInstances().size());
->>>>>>> ab1412d3
 
    // Completing task B creates tasks B1 and B2
    taskService.complete(tasks.get(0).getId());
    tasks = query.list();
    assertEquals(2, tasks.size());
    assertEquals("Task B1", tasks.get(0).getName());
-<<<<<<< HEAD
-   assertEquals("Task B2", tasks.get(1).getName());   
-   // there are 3 act instances below the process instance
-   assertEquals(3, runtimeService.getProcessInstance(processInstance.getId()).getChildInstances().size());
-=======
    assertEquals("Task B2", tasks.get(1).getName());
    assertEquals(3, runtimeService.getProcessInstance(pid).getChildInstances().size());
->>>>>>> ab1412d3
    
    // Completing B1 and B2 will activate both joins, and process reaches task C
    taskService.complete(tasks.get(0).getId());
