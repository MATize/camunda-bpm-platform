/* Licensed under the Apache License, Version 2.0 (the "License");
 * you may not use this file except in compliance with the License.
 * You may obtain a copy of the License at
 * 
 *      http://www.apache.org/licenses/LICENSE-2.0
 * 
 * Unless required by applicable law or agreed to in writing, software
 * distributed under the License is distributed on an "AS IS" BASIS,
 * WITHOUT WARRANTIES OR CONDITIONS OF ANY KIND, either express or implied.
 * See the License for the specific language governing permissions and
 * limitations under the License.
 */

package org.camunda.bpm.engine.impl.persistence.entity;

import java.util.ArrayList;
import java.util.HashMap;
import java.util.List;
import java.util.Map;
import java.util.logging.Level;
import java.util.logging.Logger;

import org.camunda.bpm.engine.impl.bpmn.behavior.ParallelMultiInstanceBehavior;
import org.camunda.bpm.engine.impl.bpmn.parser.BpmnParse;
import org.camunda.bpm.engine.impl.bpmn.parser.EventSubscriptionDeclaration;
import org.camunda.bpm.engine.impl.cfg.ProcessEngineConfigurationImpl;
import org.camunda.bpm.engine.impl.context.Context;
import org.camunda.bpm.engine.impl.db.DbSqlSession;
import org.camunda.bpm.engine.impl.db.HasRevision;
import org.camunda.bpm.engine.impl.db.PersistentObject;
import org.camunda.bpm.engine.impl.history.event.HistoryEvent;
import org.camunda.bpm.engine.impl.history.handler.HistoryEventHandler;
import org.camunda.bpm.engine.impl.history.producer.HistoryEventProducer;
import org.camunda.bpm.engine.impl.interceptor.CommandContext;
import org.camunda.bpm.engine.impl.jobexecutor.AsyncContinuationJobHandler;
import org.camunda.bpm.engine.impl.jobexecutor.TimerDeclarationImpl;
import org.camunda.bpm.engine.impl.pvm.PvmActivity;
import org.camunda.bpm.engine.impl.pvm.PvmException;
import org.camunda.bpm.engine.impl.pvm.PvmExecution;
import org.camunda.bpm.engine.impl.pvm.PvmProcessDefinition;
import org.camunda.bpm.engine.impl.pvm.PvmProcessElement;
import org.camunda.bpm.engine.impl.pvm.PvmProcessInstance;
import org.camunda.bpm.engine.impl.pvm.PvmTransition;
import org.camunda.bpm.engine.impl.pvm.delegate.ActivityBehavior;
import org.camunda.bpm.engine.impl.pvm.delegate.ActivityExecution;
import org.camunda.bpm.engine.impl.pvm.delegate.ExecutionListenerExecution;
import org.camunda.bpm.engine.impl.pvm.delegate.SignallableActivityBehavior;
import org.camunda.bpm.engine.impl.pvm.process.ActivityImpl;
import org.camunda.bpm.engine.impl.pvm.process.ProcessDefinitionImpl;
import org.camunda.bpm.engine.impl.pvm.process.ScopeImpl;
import org.camunda.bpm.engine.impl.pvm.process.TransitionImpl;
import org.camunda.bpm.engine.impl.pvm.runtime.AtomicOperation;
import org.camunda.bpm.engine.impl.pvm.runtime.FoxAtomicOperationDeleteCascadeFireActivityEnd;
import org.camunda.bpm.engine.impl.pvm.runtime.InterpretableExecution;
import org.camunda.bpm.engine.impl.pvm.runtime.OutgoingExecution;
import org.camunda.bpm.engine.impl.pvm.runtime.StartingExecution;
import org.camunda.bpm.engine.impl.util.BitMaskUtil;
import org.camunda.bpm.engine.impl.variable.VariableDeclaration;
import org.camunda.bpm.engine.runtime.Execution;
import org.camunda.bpm.engine.runtime.Job;
import org.camunda.bpm.engine.runtime.ProcessInstance;



/**
 * @author Tom Baeyens
 * @author Daniel Meyer
 * @author Falko Menge
 */
public class ExecutionEntity extends VariableScopeImpl implements ActivityExecution, ExecutionListenerExecution, Execution, PvmExecution, ProcessInstance, InterpretableExecution, PersistentObject, HasRevision {

  private static final long serialVersionUID = 1L;
  
  private static Logger log = Logger.getLogger(ExecutionEntity.class.getName());
  
  // Persistent refrenced entities state //////////////////////////////////////
  protected static final int EVENT_SUBSCRIPTIONS_STATE_BIT = 1;
  protected static final int TASKS_STATE_BIT = 2;
  protected static final int JOBS_STATE_BIT = 3;
  protected static final int INCIDENT_STATE_BIT = 4;
  
  // current position /////////////////////////////////////////////////////////
  
  protected ProcessDefinitionImpl processDefinition;

  /** current activity */
  protected ActivityImpl activity;
  
  /** current transition.  is null when there is no transition being taken. */
  protected TransitionImpl transition = null;
  
  /** transition that will be taken.  is null when there is no transition being taken. */
  protected TransitionImpl transitionBeingTaken = null;

  /** the process instance.  this is the root of the execution tree.  
   * the processInstance of a process instance is a self reference. */
  protected ExecutionEntity processInstance;
  
  /** the parent execution */
  protected ExecutionEntity parent;
  
  /** nested executions representing scopes or concurrent paths */
  protected List<ExecutionEntity> executions;
  
  /** super execution, not-null if this execution is part of a subprocess */
  protected ExecutionEntity superExecution;
  
  /** reference to a subprocessinstance, not-null if currently subprocess is started from this execution */
  protected ExecutionEntity subProcessInstance;
  
  /** the unique id of the current activity instance */
  protected String activityInstanceId;
  
  protected StartingExecution startingExecution;
  
  /** the unique id of the current activity instance */
  protected String activityInstanceId;
    
  // state/type of execution ////////////////////////////////////////////////// 
  
  /** indicates if this execution represents an active path of execution.
   * Executions are made inactive in the following situations:
   * <ul>
   *   <li>an execution enters a nested scope</li>
   *   <li>an execution is split up into multiple concurrent executions, then the parent is made inactive.</li>
   *   <li>an execution has arrived in a parallel gateway or join and that join has not yet activated/fired.</li>
   *   <li>an execution is ended.</li>
   * </ul>*/ 
  protected boolean isActive = true;
  protected boolean isScope = true;
  protected boolean isConcurrent = false;
  protected boolean isEnded = false;
  protected boolean isEventScope = false;
  
  // events ///////////////////////////////////////////////////////////////////
  
  protected String eventName;
  protected PvmProcessElement eventSource;
  protected int executionListenerIndex = 0;
  
  // associated entities /////////////////////////////////////////////////////
  
  // (we cache associated entities here to minimize db queries) 
  protected List<EventSubscriptionEntity> eventSubscriptions;  
  protected List<JobEntity> jobs;
  protected List<TaskEntity> tasks;
  protected List<IncidentEntity> incidents;
  protected int cachedEntityState;
  
  // cascade deletion ////////////////////////////////////////////////////////
  
  protected boolean deleteRoot;
  protected String deleteReason;
  
  // replaced by //////////////////////////////////////////////////////////////
  
  /** when execution structure is pruned during a takeAll, then 
   * the original execution has to be resolved to the replaced execution.
   * @see {@link #takeAll(List, List)} {@link OutgoingExecution} */
  protected ExecutionEntity replacedBy;
  
  // atomic operations ////////////////////////////////////////////////////////

  /** next operation.  process execution is in fact runtime interpretation of the process model.
   * each operation is a logical unit of interpretation of the process.  so sequentially processing 
   * the operations drives the interpretation or execution of a process. 
   * @see AtomicOperation
   * @see #performOperation(AtomicOperation) */
  protected AtomicOperation nextOperation;
  protected boolean isOperating = false;

  protected int revision = 1;
  protected int suspensionState = SuspensionState.ACTIVE.getStateCode();

  /**
   * persisted reference to the processDefinition.
   * 
   * @see #processDefinition
   * @see #setProcessDefinition(ProcessDefinitionImpl)
   * @see #getProcessDefinition()
   */
  protected String processDefinitionId;

  /**
   * persisted reference to the current position in the diagram within the
   * {@link #processDefinition}.
   * 
   * @see #activity
   * @see #setActivity(ActivityImpl)
   * @see #getActivity()
   */
  protected String activityId;
  
  /**
   * The name of the current activity position
   */
  protected String activityName;
  
  /**
   * persisted reference to the process instance.
   * 
   * @see #getProcessInstance()
   */
  protected String processInstanceId;
  
  /**
   * persisted reference to the business key.
   */
  protected String businessKey;

  /**
   * persisted reference to the parent of this execution.
   * 
   * @see #getParent()
   * @see #setParent(ExecutionEntity)
   */
  protected String parentId;
  
  /**
   * persisted reference to the super execution of this execution
   * 
   * @See {@link #getSuperExecution()}
   * @see #setSuperExecution(ExecutionEntity)
   */
  protected String superExecutionId;
  
  protected boolean forcedUpdate;

  public ExecutionEntity() {
  }
  
  public ExecutionEntity(ActivityImpl activityImpl) {
    this.startingExecution = new StartingExecution(activityImpl);
  }

  /** creates a new execution. properties processDefinition, processInstance and activity will be initialized. */  
  public ExecutionEntity createExecution() {
    // create the new child execution
    ExecutionEntity createdExecution = newExecution();

    // manage the bidirectional parent-child relation
    ensureExecutionsInitialized();
    executions.add(createdExecution); 
    createdExecution.setParent(this);
    
    // initialize the new execution
    createdExecution.setProcessDefinition(getProcessDefinition());
    createdExecution.setProcessInstance(getProcessInstance());
    createdExecution.setActivity(getActivity());
    
    // make created execution start in same activity instance
    createdExecution.activityInstanceId = activityInstanceId;
    
    if (log.isLoggable(Level.FINE)) {
      log.fine("Child execution "+createdExecution+" created with parent "+this);
    }
    
    return createdExecution;
  }
  
  public PvmProcessInstance createSubProcessInstance(PvmProcessDefinition processDefinition) {
    ExecutionEntity subProcessInstance = newExecution();
    
    // manage bidirectional super-subprocess relation
    subProcessInstance.setSuperExecution(this);
    this.setSubProcessInstance(subProcessInstance);
    
    // Initialize the new execution
    subProcessInstance.setProcessDefinition((ProcessDefinitionImpl) processDefinition);
    subProcessInstance.setProcessInstance(subProcessInstance);
    
    ProcessEngineConfigurationImpl configuration = Context.getProcessEngineConfiguration();
    int historyLevel = configuration.getHistoryLevel();
    if (historyLevel>=ProcessEngineConfigurationImpl.HISTORYLEVEL_ACTIVITY) {
      
      final HistoryEventProducer eventFactory = configuration.getHistoryEventProducer();
      final HistoryEventHandler eventHandler = configuration.getHistoryEventHandler();
      
      // publish start event for sub process instance
      HistoryEvent hpise = eventFactory.createProcessInstanceStartEvt(subProcessInstance);      
      eventHandler.handleEvent(hpise);
            
      // publish update event for current activity instance (containing the id of the sub process)
      HistoryEvent haie = eventFactory.createActivityInstanceUpdateEvt(this, null);
      eventHandler.handleEvent(haie);
      
    }

    return subProcessInstance;
  }

  protected ExecutionEntity newExecution() {
    ExecutionEntity newExecution = new ExecutionEntity();
    newExecution.executions = new ArrayList<ExecutionEntity>();

    Context
      .getCommandContext()
      .getDbSqlSession()
      .insert(newExecution);

    return newExecution;
  }

  
  // scopes ///////////////////////////////////////////////////////////////////

  @SuppressWarnings("unchecked")
  public void initialize() {
    log.fine("initializing "+this);

    ScopeImpl scope = getScope();
    ensureParentInitialized();

    List<VariableDeclaration> variableDeclarations = (List<VariableDeclaration>) scope.getProperty(BpmnParse.PROPERTYNAME_VARIABLE_DECLARATIONS);
    if (variableDeclarations!=null) {
      for (VariableDeclaration variableDeclaration : variableDeclarations) {
        variableDeclaration.initialize(this, parent);
      }
    }
    
    // initialize the lists of referenced objects (prevents db queries)
    variableInstances = new HashMap<String, VariableInstanceEntity>();
    eventSubscriptions = new ArrayList<EventSubscriptionEntity>();
    jobs = new ArrayList<JobEntity>();
    tasks = new ArrayList<TaskEntity>();
    incidents = new ArrayList<IncidentEntity>();
    
    // Cached entity-state initialized to null, all bits are zore, indicating NO entities present
    cachedEntityState = 0;
    
    List<TimerDeclarationImpl> timerDeclarations = (List<TimerDeclarationImpl>) scope.getProperty(BpmnParse.PROPERTYNAME_TIMER_DECLARATION);
    if (timerDeclarations!=null) {
      for (TimerDeclarationImpl timerDeclaration : timerDeclarations) {
        TimerEntity timer = timerDeclaration.prepareTimerEntity(this);
        Context
          .getCommandContext()
          .getJobManager()
          .schedule(timer);        
      }
    }
    
    // create event subscriptions for the current scope
    List<EventSubscriptionDeclaration> eventSubscriptionDeclarations = (List<EventSubscriptionDeclaration>) scope.getProperty(BpmnParse.PROPERTYNAME_EVENT_SUBSCRIPTION_DECLARATION);
    if(eventSubscriptionDeclarations != null) {
      for (EventSubscriptionDeclaration eventSubscriptionDeclaration : eventSubscriptionDeclarations) {        
        if(!eventSubscriptionDeclaration.isStartEvent()) {
          EventSubscriptionEntity eventSubscriptionEntity = eventSubscriptionDeclaration.prepareEventSubscriptionEntity(this);        
          eventSubscriptionEntity.insert();
        }        
      }
    }
  }
  
  public void start() {
    if(startingExecution == null && isProcessInstance()) {
      startingExecution = new StartingExecution(processDefinition.getInitial());
    }
    performOperation(AtomicOperation.PROCESS_START);
  }

  public void destroy() {
    log.fine("destroying "+this);
    
    ensureParentInitialized();
    deleteVariablesInstanceForLeavingScope();

    setScope(false);
  }

  /** removes an execution. if there are nested executions, those will be ended recursively.
   * if there is a parent, this method removes the bidirectional relation 
   * between parent and this execution. */
  public void end() {
    isActive = false;
    isEnded = true;
    performOperation(AtomicOperation.ACTIVITY_END);
  }


  // methods that translate to operations /////////////////////////////////////

  public void signal(String signalName, Object signalData) {
    ensureActivityInitialized();
    SignallableActivityBehavior activityBehavior = (SignallableActivityBehavior) activity.getActivityBehavior();
    try {
      activityBehavior.signal(this, signalName, signalData);
    } catch (RuntimeException e) {
      throw e;
    } catch (Exception e) {
      throw new PvmException("couldn't process signal '"+signalName+"' on activity '"+activity.getId()+"': "+e.getMessage(), e);
    }
  }
  
  public void take(PvmTransition transition) {
    if (this.transition!=null) {
      throw new PvmException("already taking a transition");
    }
    if (transition==null) {
      throw new PvmException("transition is null");
    }
    setActivity((ActivityImpl)transition.getSource());
    setTransition((TransitionImpl) transition);
    performOperation(AtomicOperation.TRANSITION_NOTIFY_LISTENER_END);
  }
  
  public void executeActivity(PvmActivity activity) {
    setActivity((ActivityImpl) activity);
    performOperation(AtomicOperation.ACTIVITY_START);
  }

  public List<ActivityExecution> findInactiveConcurrentExecutions(PvmActivity activity) {
    List<ActivityExecution> inactiveConcurrentExecutionsInActivity = new ArrayList<ActivityExecution>();
    List<ActivityExecution> otherConcurrentExecutions = new ArrayList<ActivityExecution>();
    if (isConcurrent()) {
      List< ? extends ActivityExecution> concurrentExecutions = getParent().getAllChildExecutions();
      for (ActivityExecution concurrentExecution: concurrentExecutions) {
        if (concurrentExecution.getActivity()==activity) {
          if (!concurrentExecution.isActive()) {
            inactiveConcurrentExecutionsInActivity.add(concurrentExecution);
          }
        } else {
          otherConcurrentExecutions.add(concurrentExecution);
        }
      }
    } else {
      if (!isActive()) {
        inactiveConcurrentExecutionsInActivity.add(this);
      } else {
        otherConcurrentExecutions.add(this);
      }
    }
    if (log.isLoggable(Level.FINE)) {
      log.fine("inactive concurrent executions in '"+activity+"': "+inactiveConcurrentExecutionsInActivity);
      log.fine("other concurrent executions: "+otherConcurrentExecutions);
    }
    return inactiveConcurrentExecutionsInActivity;
  }
  
  protected List<ExecutionEntity> getAllChildExecutions() {
    List<ExecutionEntity> childExecutions = new ArrayList<ExecutionEntity>();
    for (ExecutionEntity childExecution : getExecutions()) {
      childExecutions.add(childExecution);
      childExecutions.addAll(childExecution.getAllChildExecutions());
    }
    return childExecutions;
  }
  
  @SuppressWarnings("unchecked")
  public void takeAll(List<PvmTransition> transitions, List<ActivityExecution> recyclableExecutions) {
    transitions = new ArrayList<PvmTransition>(transitions);
    recyclableExecutions = (recyclableExecutions!=null ? new ArrayList<ActivityExecution>(recyclableExecutions) : new ArrayList<ActivityExecution>());
    
    if (recyclableExecutions.size()>1) {
      for (ActivityExecution recyclableExecution: recyclableExecutions) {
        if (((ExecutionEntity)recyclableExecution).isScope()) {
          throw new PvmException("joining scope executions is not allowed");
        }
      }
    }

    ExecutionEntity concurrentRoot = ((isConcurrent && !isScope) ? getParent() : this);
    List<ExecutionEntity> concurrentActiveExecutions = new ArrayList<ExecutionEntity>();
    List<ExecutionEntity> concurrentInActiveExecutions = new ArrayList<ExecutionEntity>();
    for (ExecutionEntity execution: concurrentRoot.getExecutions()) {
      if (execution.isActive()) {
        concurrentActiveExecutions.add(execution);
      } else {
        concurrentInActiveExecutions.add(execution);
      }
    }

    if (log.isLoggable(Level.FINE)) {
      log.fine("transitions to take concurrent: " + transitions);
      log.fine("active concurrent executions: " + concurrentActiveExecutions);
    }

    if ( (transitions.size()==1)
         && (concurrentActiveExecutions.isEmpty())
         && allExecutionsInSameActivity(concurrentInActiveExecutions)
       ) {

      List<ExecutionEntity> recyclableExecutionImpls = (List) recyclableExecutions;
      recyclableExecutions.remove(concurrentRoot);
      for (ExecutionEntity prunedExecution: recyclableExecutionImpls) {
        // End the pruned executions if necessary.
        // Some recyclable executions are inactivated (joined executions)
        // Others are already ended (end activities)
        if (!prunedExecution.isEnded()) {
          log.fine("pruning execution " + prunedExecution);
          prunedExecution.remove();
        }
      }

      log.fine("activating the concurrent root "+concurrentRoot+" as the single path of execution going forward");
      concurrentRoot.setActive(true);
      concurrentRoot.setActivity(activity);
      concurrentRoot.setConcurrent(false);
      concurrentRoot.take(transitions.get(0));

    } else {
      
      List<OutgoingExecution> outgoingExecutions = new ArrayList<OutgoingExecution>();

      recyclableExecutions.remove(concurrentRoot);
  
      log.fine("recyclable executions for reuse: " + recyclableExecutions);
      
      // first create the concurrent executions
      while (!transitions.isEmpty()) {
        PvmTransition outgoingTransition = transitions.remove(0);

        ExecutionEntity outgoingExecution = null;
        if (recyclableExecutions.isEmpty()) {
          outgoingExecution = concurrentRoot.createExecution();
          log.fine("new "+outgoingExecution+" with parent " 
                  + outgoingExecution.getParent()+" created to take transition "+outgoingTransition);
        } else {
          outgoingExecution = (ExecutionEntity) recyclableExecutions.remove(0);
          log.fine("recycled "+outgoingExecution+" to take transition "+outgoingTransition);
        }
        
        outgoingExecution.setActive(true);
        outgoingExecution.setScope(false);
        outgoingExecution.setConcurrent(true);
        outgoingExecution.setTransitionBeingTaken((TransitionImpl) outgoingTransition);
        outgoingExecutions.add(new OutgoingExecution(outgoingExecution, outgoingTransition, true));
      }
      
      // prune the executions that are not recycled 
      for (ActivityExecution prunedExecution: recyclableExecutions) {
        log.fine("pruning execution "+prunedExecution);
        prunedExecution.end();
      }

      // then launch all the concurrent executions
      for (OutgoingExecution outgoingExecution: outgoingExecutions) {
        outgoingExecution.take();
      }
    }
  }
  
  protected boolean allExecutionsInSameActivity(List<ExecutionEntity> executions) {
    if (executions.size() > 1) {
      String activityId = executions.get(0).getActivityId();
      for (ExecutionEntity execution : executions) {
        String otherActivityId = execution.getActivityId();
        if (!execution.isEnded) {
          if ( (activityId == null && otherActivityId != null) 
                  || (activityId != null && otherActivityId == null)
                  || (activityId != null && otherActivityId!= null && !otherActivityId.equals(activityId))) {
            return false;
          }
        }
      }
    }
    return true;
  }
  
  public void performOperation(AtomicOperation executionOperation) {
    if(executionOperation.isAsync(this)) {
      scheduleAtomicOperationAsync(executionOperation);
    } else {
      performOperationSync(executionOperation);
    }    
  }
  
  protected void performOperationSync(AtomicOperation executionOperation) {
    Context
      .getCommandContext()
      .performOperation(executionOperation, this);
  }

  protected void scheduleAtomicOperationAsync(AtomicOperation executionOperation) {
    MessageEntity message = new MessageEntity();
    message.setExecution(this);
    message.setExclusive(getActivity().isExclusive());
    message.setJobHandlerType(AsyncContinuationJobHandler.TYPE);
    // At the moment, only AtomicOperationTransitionCreateScope can be performed asynchronously,
    // so there is no need to pass it to the handler

    Context
      .getCommandContext()
      .getJobManager()
      .send(message);
  }

  public boolean isActive(String activityId) {
    return findExecution(activityId)!=null;
  }

  public void inactivate() {
    this.isActive = false;
  }
  
  // executions ///////////////////////////////////////////////////////////////
  
  /** ensures initialization and returns the non-null executions list */
  public List<ExecutionEntity> getExecutions() {
    ensureExecutionsInitialized();
    return executions;
  }

  @SuppressWarnings("unchecked")
  protected void ensureExecutionsInitialized() {
    if (executions==null) {
      this.executions = (List) Context
        .getCommandContext()
        .getExecutionManager()
        .findChildExecutionsByParentExecutionId(id);
    }
  }

  public void setExecutions(List<ExecutionEntity> executions) {
    this.executions = executions;
  }
  
  /** searches for an execution positioned in the given activity */
  public ExecutionEntity findExecution(String activityId) {
    if ( (getActivity()!=null)
         && (getActivity().getId().equals(activityId))
       ) {
      return this;
    }
    for (ExecutionEntity nestedExecution : getExecutions()) {
      ExecutionEntity result = nestedExecution.findExecution(activityId);
      if (result != null) {
        return result;
      }
    }
    return null;
  }
  
  public List<String> findActiveActivityIds() {
    List<String> activeActivityIds = new ArrayList<String>();
    collectActiveActivityIds(activeActivityIds);
    return activeActivityIds;
  }

  protected void collectActiveActivityIds(List<String> activeActivityIds) {
    ensureActivityInitialized();
    if (isActive && activity!=null) {
      activeActivityIds.add(activity.getId());
    }
    ensureExecutionsInitialized();
    for (ExecutionEntity execution: executions) {
      execution.collectActiveActivityIds(activeActivityIds);
    }
  }

  
  // bussiness key ////////////////////////////////////////////////////////////
  
  public String getBusinessKey() {
    return businessKey;
  }
  
  public void setBusinessKey(String businessKey) {
    this.businessKey = businessKey;
  }
  
  public String getProcessBusinessKey() {
    return getProcessInstance().getBusinessKey();
  }

  // process definition ///////////////////////////////////////////////////////

  /** ensures initialization and returns the process definition. */
  public ProcessDefinitionImpl getProcessDefinition() {
    ensureProcessDefinitionInitialized();
    return processDefinition;
  }
  
  public void setProcessDefinitionId(String processDefinitionId) {
    this.processDefinitionId = processDefinitionId;
  }

  public String getProcessDefinitionId() {
    return processDefinitionId;
  }

  /** for setting the process definition, this setter must be used as subclasses can override */  
  protected void ensureProcessDefinitionInitialized() {
    if ((processDefinition == null) && (processDefinitionId != null)) {
      ProcessDefinitionEntity deployedProcessDefinition = Context
        .getProcessEngineConfiguration()
        .getDeploymentCache()
        .findDeployedProcessDefinitionById(processDefinitionId);
      setProcessDefinition(deployedProcessDefinition);
    }
  }

  public void setProcessDefinition(ProcessDefinitionImpl processDefinition) {
    this.processDefinition = processDefinition;
    this.processDefinitionId = processDefinition.getId();
  }

  // process instance /////////////////////////////////////////////////////////

  /** ensures initialization and returns the process instance. */
  public ExecutionEntity getProcessInstance() {
    ensureProcessInstanceInitialized();
    return processInstance;
  }
  
  protected void ensureProcessInstanceInitialized() {
    if ((processInstance == null) && (processInstanceId != null)) {
      processInstance =  Context
        .getCommandContext()
        .getExecutionManager()
        .findExecutionById(processInstanceId);
    }
  }

  public void setProcessInstance(InterpretableExecution processInstance) {
    this.processInstance = (ExecutionEntity) processInstance;
    if (processInstance != null) {
      this.processInstanceId = this.processInstance.getId();
    }
  }
  
  public boolean isProcessInstance() {
    return parentId == null;
  }

 // activity /////////////////////////////////////////////////////////////////
  
  /** ensures initialization and returns the activity */
  public ActivityImpl getActivity() {
    ensureActivityInitialized();
    return activity;
  }
  
  /** must be called before the activity member field or getActivity() is called */
  protected void ensureActivityInitialized() {
    if ((activity == null) && (activityId != null)) {
      activity = getProcessDefinition().findActivity(activityId);
    }
  }

  public void setActivity(ActivityImpl activity) {
  
    this.activity = activity;
    if (activity != null) {
      this.activityId = activity.getId();
      this.activityName = (String) activity.getProperty("name");
    } else {
      this.activityId = null;
      this.activityName = null;
    }
    
<<<<<<< HEAD
  }
  
  public void enterActivityInstance() {
    
    ActivityImpl activity = getActivity();
    
    // special treatment for starting process instance
    if(activity == null && startingExecution!= null) {
      activity = startingExecution.getInitial();
    }
    
    activityInstanceId = generateActivityInstanceId(activity.getId());
    
    if(log.isLoggable(Level.FINE)) {
      log.fine("[ENTER] "+this + ": "+activityInstanceId+", parent: "+getParentActivityInstanceId());
    }
    
  }
    
  public void leaveActivityInstance() {
    
    if(activityInstanceId != null) {
      
      if(log.isLoggable(Level.FINE)) {
        log.fine("[LEAVE] "+ this + ": "+activityInstanceId );
      }
      
      activityInstanceId = getParentActivityInstanceId();
    }    
    
  }
  
  public String getParentActivityInstanceId() {
    if(isProcessInstance()) {
      return id; 
      
    } else {
      ExecutionEntity parent = getParent();
      ActivityImpl activity = getActivity();
      ActivityImpl parentActivity = parent.getActivity();
      if (parent.isScope() && !isConcurrent() || parent.isConcurrent
           && activity != parentActivity
          ) {
        return parent.getActivityInstanceId();
      } else {
        return parent.getParentActivityInstanceId();
      }
      
    }
=======
>>>>>>> ab1412d3
  }

  
<<<<<<< HEAD
=======
  public void enterActivityInstance() {
    
    ActivityImpl activity = getActivity();
    
    // special treatment for starting process instance
    if(activity == null && startingExecution!= null) {
      activity = startingExecution.getInitial();
    }
    
    activityInstanceId = generateActivityInstanceId(activity.getId());
    
    if(log.isLoggable(Level.FINE)) {
      log.fine("[ENTER] "+this + ": "+activityInstanceId+", parent: "+getParentActivityInstanceId());
    }
    
  }
    
  public void leaveActivityInstance() {
    
    if(activityInstanceId != null) {
      
      if(log.isLoggable(Level.FINE)) {
        log.fine("[LEAVE] "+ this + ": "+activityInstanceId );
      }
      
      activityInstanceId = getParentActivityInstanceId();
    }    
    
  }
  
  public String getParentActivityInstanceId() {
    if(isProcessInstance()) {
      return id; 
      
    } else {
      ExecutionEntity parent = getParent();
      ActivityImpl activity = getActivity();
      ActivityImpl parentActivity = parent.getActivity();
      if (parent.isScope() && !isConcurrent() || parent.isConcurrent
           && activity != parentActivity
          ) {
        return parent.getActivityInstanceId();
      } else {
        return parent.getParentActivityInstanceId();
      }
      
    }
  }

  
>>>>>>> ab1412d3
  /**
   * generates an activity instance id
   */
  protected String generateActivityInstanceId(String activityId) {
    
    if(activityId.equals(processDefinitionId)) {
      return processInstanceId;
      
    } else {
      
      String nextId = Context.getProcessEngineConfiguration()
        .getIdGenerator()
        .getNextId();
      
      String compositeId = activityId+":"+nextId;
      if(compositeId.length()>64) {
        return String.valueOf(nextId);
      } else {
        return compositeId;
      }
    }
  }

  public void forceUpdateActivityInstance() {
    activityInstanceId = generateActivityInstanceId(getActivity().getActivityId());    
  }
  
  public void setActivityInstanceId(String activityInstanceId) {
    this.activityInstanceId = activityInstanceId;
  }
  
  public String getActivityInstanceId() {
    return activityInstanceId;
  }

<<<<<<< HEAD
  // parent ///////////////////////////////////////////////////////////////////
=======
  
 // parent ///////////////////////////////////////////////////////////////////
>>>>>>> ab1412d3
  
  /** ensures initialization and returns the parent */
  public ExecutionEntity getParent() {
    ensureParentInitialized();
    return parent;
  }

  protected void ensureParentInitialized() {
    if (parent == null && parentId != null) {
      parent = Context
        .getCommandContext()
        .getExecutionManager()
        .findExecutionById(parentId);
    }
  }

  public void setParent(InterpretableExecution parent) {
    this.parent = (ExecutionEntity) parent;

    if (parent != null) {
      this.parentId = ((ExecutionEntity)parent).getId();
    } else {
      this.parentId = null;
    }
  }
  
  // super- and subprocess executions /////////////////////////////////////////
  
  public String getSuperExecutionId() {
    return superExecutionId;
  }
  
  public ExecutionEntity getSuperExecution() {
    ensureSuperExecutionInitialized();
    return superExecution;
  }

  public void setSuperExecution(ExecutionEntity superExecution) {
    this.superExecution = superExecution;
    if (superExecution != null) {
      superExecution.setSubProcessInstance(null);
    }
    
    if (superExecution != null) {
      this.superExecutionId = ((ExecutionEntity)superExecution).getId();
    } else {
      this.superExecutionId = null;
    }
  }
  
  protected void ensureSuperExecutionInitialized() {
    if (superExecution == null && superExecutionId != null) {
      superExecution = Context
        .getCommandContext()
        .getExecutionManager()
        .findExecutionById(superExecutionId);
    }
  }
  
  public ExecutionEntity getSubProcessInstance() {
    ensureSubProcessInstanceInitialized();
    return subProcessInstance;
  }
  
  public void setSubProcessInstance(InterpretableExecution subProcessInstance) {
    this.subProcessInstance = (ExecutionEntity) subProcessInstance;
  }

  protected void ensureSubProcessInstanceInitialized() {
    if (subProcessInstance == null) {
      subProcessInstance = Context
        .getCommandContext()
        .getExecutionManager()
        .findSubProcessInstanceBySuperExecutionId(id);
    }
  }
  
  // scopes ///////////////////////////////////////////////////////////////////
  
  protected ScopeImpl getScope() {
    ScopeImpl scope = null;
    if (isProcessInstance()) {
      scope = getProcessDefinition();
    } else {
      scope = getActivity();
    }
    return scope;
  }
  
  public boolean isScope() {
    return isScope;
  }

  public void setScope(boolean isScope) {
    this.isScope = isScope;
  }
  
  // customized persistence behaviour /////////////////////////////////////////

  public void remove() {
    ensureParentInitialized();
    if (parent!=null) {
      parent.ensureExecutionsInitialized();
      parent.executions.remove(this);
    }

    // delete all the variable instances
    ensureVariableInstancesInitialized();
    deleteVariablesInstanceForLeavingScope();
    
    // delete all the tasks
    removeTasks(null);
    
    // remove all jobs
    removeJobs();
    
    // remove all incidents
    removeIncidents();
    
    // remove all event subscriptions for this scope, if the scope has event subscriptions:
    removeEventSubscriptions();
    
    // remove event scopes:            
    removeEventScopes();

    // finally delete this execution
    Context.getCommandContext()
      .getDbSqlSession()
      .delete(this);
  }

  public void destroyScope(String reason) {
    
    if(log.isLoggable(Level.FINE)) {
      log.fine("performing destroy scope behavior for execution "+this);
    }
    
    // remove all child executions and sub process instances:
    List<InterpretableExecution> executions = new ArrayList<InterpretableExecution>(getExecutions());
    for (InterpretableExecution childExecution : executions) {
      if (childExecution.getSubProcessInstance()!=null) {
        childExecution.getSubProcessInstance().deleteCascade(reason);
      }      
      childExecution.deleteCascade(reason);
    } 
    
    removeTasks(reason);
    removeJobs();
    // Daniel thought this would be needed, but it seems not: removeEventSubscriptions();
  } 
    
  private void removeEventScopes() {
    List<InterpretableExecution> childExecutions = new ArrayList<InterpretableExecution>(getExecutions());
    for (InterpretableExecution childExecution : childExecutions) {
      if(childExecution.isEventScope()) {
        log.fine("removing eventScope "+childExecution);
        childExecution.destroy();
        childExecution.remove();
      }
    }
  }

  private void removeEventSubscriptions() {
    for (EventSubscriptionEntity eventSubscription : getEventSubscriptions()) {
      if (replacedBy != null) {
        eventSubscription.setExecution((ExecutionEntity) replacedBy);
      } else {
        eventSubscription.delete();
      }
    }
  }

  private void removeJobs() {
    for (Job job: getJobs()) {
      if (replacedBy!=null) {
        ((JobEntity)job).setExecution((ExecutionEntity) replacedBy);
      } else {
        ((JobEntity)job).delete();
      }
    }
  }
  
  private void removeIncidents() {
    for (IncidentEntity incident: getIncidents()) {
      if (replacedBy!=null) {
        incident.setExecution((ExecutionEntity) replacedBy);
      } else {
        incident.delete();
      }
    }
  }
  
  private void removeTasks(String reason) {
    if(reason == null) {
      reason = TaskEntity.DELETE_REASON_DELETED;
    }
    for (TaskEntity task : getTasks()) {
      if (replacedBy!=null) {
        if(task.getExecution() == null || task.getExecution() != replacedBy) {
          // All tasks should have been moved when "replacedBy" has been set. Just in case tasks where added,
          // wo do an additional check here and move it
          task.setExecution(replacedBy);
          this.replacedBy.addTask(task);
        }
      } else {
        Context.getCommandContext()
          .getTaskManager()
          .deleteTask(task, reason, false);
      }
    }
  }
  
  public ExecutionEntity getReplacedBy() {
    return replacedBy;
  }

  @SuppressWarnings("unchecked")
  public void setReplacedBy(InterpretableExecution replacedBy) {
    this.replacedBy = (ExecutionEntity) replacedBy;
    
    CommandContext commandContext = Context.getCommandContext();
    DbSqlSession dbSqlSession = commandContext.getDbSqlSession();

    // update the related tasks
    for (TaskEntity task: getTasks()) {
      task.setExecutionId(replacedBy.getId());
      task.setExecution(this.replacedBy);         
      
      // update the related local task variables
      List<VariableInstanceEntity> variables = (List) commandContext
        .getVariableInstanceManager()
        .findVariableInstancesByTaskId(task.getId());
      
      for (VariableInstanceEntity variable : variables) {
        variable.setExecution(this.replacedBy);
      }
      
      this.replacedBy.addTask(task);
    }
    
    // All tasks have been moved to 'replacedBy', safe to clear the list 
    this.tasks.clear();
    
    tasks = dbSqlSession.findInCache(TaskEntity.class);
    for (TaskEntity task: tasks) {
      if (id.equals(task.getExecutionId())) {
        task.setExecutionId(replacedBy.getId());
      }
    }
    
    // update the related jobs
    List<JobEntity> jobs = getJobs();
    for (JobEntity job: jobs) {
      job.setExecution((ExecutionEntity) replacedBy);
    }
    
    // update the related event subscriptions
    List<EventSubscriptionEntity> eventSubscriptions = getEventSubscriptions();
    for (EventSubscriptionEntity subscriptionEntity: eventSubscriptions) {
      subscriptionEntity.setExecution((ExecutionEntity) replacedBy);
    }
    
    // update the related process variables
    List<VariableInstanceEntity> variables = (List) commandContext
      .getVariableInstanceManager()
      .findVariableInstancesByExecutionId(id);
    
    for (VariableInstanceEntity variable: variables) {
      variable.setExecutionId(replacedBy.getId());
    }
    variables = dbSqlSession.findInCache(VariableInstanceEntity.class);
    for (VariableInstanceEntity variable: variables) {
      if (id.equals(variable.getExecutionId())) {
        variable.setExecutionId(replacedBy.getId());
      }
    }
    
<<<<<<< HEAD
    // TODO: fire UPDATE activity instance events with new execution?
        
    // set replaced by activity to our activity id
    replacedBy.setActivityInstanceId(activityInstanceId);
=======
    // update the cached historic activity instances that are open
    List<HistoricActivityInstanceEntity> cachedHistoricActivityInstances = dbSqlSession.findInCache(HistoricActivityInstanceEntity.class);
    for (HistoricActivityInstanceEntity cachedHistoricActivityInstance: cachedHistoricActivityInstances) {
      if ( (cachedHistoricActivityInstance.getEndTime()==null)
           && (id.equals(cachedHistoricActivityInstance.getExecutionId())) 
         ) {
        cachedHistoricActivityInstance.setExecutionId(replacedBy.getId());
      }
    }
    
    // update the persisted historic activity instances that are open
    if (Context.getProcessEngineConfiguration().getHistoryLevel()>ProcessEngineConfigurationImpl.HISTORYLEVEL_NONE) {
      List<HistoricActivityInstanceEntity> historicActivityInstances = (List) new HistoricActivityInstanceQueryImpl(commandContext)
        .executionId(id)
        .unfinished()
        .list();
      for (HistoricActivityInstanceEntity historicActivityInstance: historicActivityInstances) {
        historicActivityInstance.setExecutionId(replacedBy.getId());
      }
    }
    
    // set replaced by activity to our activity id
    replacedBy.setActivityInstanceId(activityInstanceId);    
>>>>>>> ab1412d3
  }

  // variables ////////////////////////////////////////////////////////////////

  @Override
  protected void initializeVariableInstanceBackPointer(VariableInstanceEntity variableInstance) {
    variableInstance.setProcessInstanceId(processInstanceId);
    variableInstance.setExecutionId(id);
  }

  @Override
  protected List<VariableInstanceEntity> loadVariableInstances() {
    return Context
      .getCommandContext()
      .getVariableInstanceManager()
      .findVariableInstancesByExecutionId(id);
  }

  @Override
  protected VariableScopeImpl getParentVariableScope() {
    return getParent();
  }

  /** used to calculate the sourceActivityExecution for method {@link #updateActivityInstanceIdInHistoricVariableUpdate(HistoricDetailVariableInstanceUpdateEntity, ExecutionEntity)} */
  protected ExecutionEntity getSourceActivityExecution() {
    return (activityId!=null ? this : null);
  }

  @Override
  protected void updateActivityInstanceIdInHistoricVariableUpdate(HistoricDetailVariableInstanceUpdateEntity historicVariableUpdate, ExecutionEntity sourceActivityExecution) {
    int historyLevel = Context.getProcessEngineConfiguration().getHistoryLevel();
    if (historyLevel >= ProcessEngineConfigurationImpl.HISTORYLEVEL_FULL
        && sourceActivityExecution!=null) {
//      HistoricActivityInstanceEntity historicActivityInstance = ActivityInstanceEndHandler.findActivityInstance(sourceActivityExecution); 
//      if (historicActivityInstance!=null) {
//        historicVariableUpdate.setActivityInstanceId(historicActivityInstance.getId());
//      }
    }
  }

  // persistent state /////////////////////////////////////////////////////////

  public Object getPersistentState() {
    Map<String, Object> persistentState = new HashMap<String, Object>();
    persistentState.put("processDefinitionId", this.processDefinitionId);
    persistentState.put("businessKey", businessKey);
    persistentState.put("activityId", this.activityId);
    persistentState.put("activityInstanceId", this.activityInstanceId);
    persistentState.put("isActive", this.isActive);
    persistentState.put("isConcurrent", this.isConcurrent);
    persistentState.put("isScope", this.isScope);
    persistentState.put("isEventScope", this.isEventScope);
    persistentState.put("parentId", parentId);
    persistentState.put("superExecution", this.superExecutionId);
    if (forcedUpdate) {
      persistentState.put("forcedUpdate", Boolean.TRUE);
    }
    persistentState.put("suspensionState", this.suspensionState);
    persistentState.put("cachedEntityState", getCachedEntityState());
    return persistentState;
  }
  
  public void insert() {
    Context
      .getCommandContext()
      .getDbSqlSession()
      .insert(this);
  }
  
  public void deleteCascade(String deleteReason) {
    this.deleteReason = deleteReason;
    this.deleteRoot = true;
    performOperation(AtomicOperation.DELETE_CASCADE);
  }
  
  public void deleteCascade2(String deleteReason) {
    this.deleteReason = deleteReason;
    this.deleteRoot = true;
    performOperation(new FoxAtomicOperationDeleteCascadeFireActivityEnd());
  }
  
  public int getRevisionNext() {
    return revision+1;
  }
  
  public void forceUpdate() {
    this.forcedUpdate = true;
  }

  // toString /////////////////////////////////////////////////////////////////
  
  public String toString() {
    if (isProcessInstance()) {
      return "ProcessInstance["+getToStringIdentity()+"]";
    } else {
      return (isConcurrent? "Concurrent" : "")+(isScope ? "Scope" : "")+"Execution["+getToStringIdentity()+"]";
    }
  }

  protected String getToStringIdentity() {
    return id;
  }
  
  // event subscription support //////////////////////////////////////////////
  
  public List<EventSubscriptionEntity> getEventSubscriptionsInternal() {
    ensureEventSubscriptionsInitialized();   
    return eventSubscriptions;
  }
  
  public List<EventSubscriptionEntity> getEventSubscriptions() {
    return new ArrayList<EventSubscriptionEntity>(getEventSubscriptionsInternal());
  }
  
  public List<CompensateEventSubscriptionEntity> getCompensateEventSubscriptions() {
    List<EventSubscriptionEntity> eventSubscriptions = getEventSubscriptionsInternal();
    List<CompensateEventSubscriptionEntity> result = new ArrayList<CompensateEventSubscriptionEntity>(eventSubscriptions.size());
    for (EventSubscriptionEntity eventSubscriptionEntity : eventSubscriptions) {
      if(eventSubscriptionEntity instanceof CompensateEventSubscriptionEntity) {
        result.add((CompensateEventSubscriptionEntity) eventSubscriptionEntity);
      }
    }
    return result;
  }
  
  public List<CompensateEventSubscriptionEntity> getCompensateEventSubscriptions(String activityId) {
    List<EventSubscriptionEntity> eventSubscriptions = getEventSubscriptionsInternal();
    List<CompensateEventSubscriptionEntity> result = new ArrayList<CompensateEventSubscriptionEntity>(eventSubscriptions.size());
    for (EventSubscriptionEntity eventSubscriptionEntity : eventSubscriptions) {
      if(eventSubscriptionEntity instanceof CompensateEventSubscriptionEntity) {
        if(activityId.equals(eventSubscriptionEntity.getActivityId())) {
          result.add((CompensateEventSubscriptionEntity) eventSubscriptionEntity);
        }
      }
    }
    return result;
  }

  protected void ensureEventSubscriptionsInitialized() {
    if (eventSubscriptions == null) {

      eventSubscriptions = Context.getCommandContext()
        .getEventSubscriptionManager()
        .findEventSubscriptionsByExecution(id);
    }
  }
  
  public void addEventSubscription(EventSubscriptionEntity eventSubscriptionEntity) {
    getEventSubscriptionsInternal().add(eventSubscriptionEntity);
    
  }

  public void removeEventSubscription(EventSubscriptionEntity eventSubscriptionEntity) {
    getEventSubscriptionsInternal().remove(eventSubscriptionEntity);
  }
  
  // referenced job entities //////////////////////////////////////////////////
  
  @SuppressWarnings({ "unchecked", "rawtypes" })
  protected void ensureJobsInitialized() {
    if(jobs == null) {    
      jobs = (List)Context.getCommandContext()
        .getJobManager()
        .findJobsByExecutionId(id);
    }    
  }
  
  protected List<JobEntity> getJobsInternal() {
    ensureJobsInitialized();
    return jobs;
  }
  
  public List<JobEntity> getJobs() {
    return new ArrayList<JobEntity>(getJobsInternal());
  }
  
  public void addJob(JobEntity jobEntity) {
    getJobsInternal().add(jobEntity);
  }
  
  public void removeJob(JobEntity job) {
    getJobsInternal().remove(job);
  }
  
  // referenced incidents entities //////////////////////////////////////////////
  
  @SuppressWarnings({ "unchecked", "rawtypes" })
  protected void ensureIncidentsInitialized() {
    if(incidents == null) {    
      incidents = (List)Context.getCommandContext()
        .getIncidentManager()
        .findIncidentsByExecution(id);
    }    
  }
  
  protected List<IncidentEntity> getIncidentsInternal() {
    ensureIncidentsInitialized();
    return incidents;
  }
  
  public List<IncidentEntity> getIncidents() {
    return new ArrayList<IncidentEntity>(getIncidentsInternal());
  }
  
  public void addIncident(IncidentEntity incident) {
    getIncidentsInternal().add(incident);
  }
  
  public void removeIncident(IncidentEntity incident) {
    getIncidentsInternal().remove(incident);
  }
  
  public IncidentEntity getIncidentByCauseIncidentId(String causeIncidentId) {
    for (IncidentEntity incident : getIncidents()) {
      if (incident.getCauseIncidentId() != null &&
          incident.getCauseIncidentId().equals(causeIncidentId)) {
        return incident;
      }
    }
    return null;
  }
  
  // referenced task entities ///////////////////////////////////////////////////
  
  @SuppressWarnings({ "unchecked", "rawtypes" })
  protected void ensureTasksInitialized() {
    if(tasks == null) {    
      tasks = (List)Context.getCommandContext()
        .getTaskManager()
        .findTasksByExecutionId(id);      
    }    
  }

  protected List<TaskEntity> getTasksInternal() {
    ensureTasksInitialized();
    return tasks;
  }
  
  public List<TaskEntity> getTasks() {
    return new ArrayList<TaskEntity>(getTasksInternal());
  }
  
  public void addTask(TaskEntity taskEntity) {
    getTasksInternal().add(taskEntity);
  }
  
  public void removeTask(TaskEntity task) {
    getTasksInternal().remove(task);
  }
    

  // getters and setters //////////////////////////////////////////////////////
  
  
  public void setCachedEntityState(int cachedEntityState) {
    this.cachedEntityState = cachedEntityState;
    
    // Check for flags that are down. These lists can be safely initialized as empty, preventing
    // additional queries that end up in an empty list anyway
    if(jobs == null && !BitMaskUtil.isBitOn(cachedEntityState, JOBS_STATE_BIT)) {
      jobs = new ArrayList<JobEntity>();
    }
    if(tasks == null && !BitMaskUtil.isBitOn(cachedEntityState, TASKS_STATE_BIT)) {
      tasks = new ArrayList<TaskEntity>();
    }
    if(eventSubscriptions == null && !BitMaskUtil.isBitOn(cachedEntityState, EVENT_SUBSCRIPTIONS_STATE_BIT)) {
      eventSubscriptions = new ArrayList<EventSubscriptionEntity>();
    }
    if(incidents == null && !BitMaskUtil.isBitOn(cachedEntityState, INCIDENT_STATE_BIT)) {
      incidents = new ArrayList<IncidentEntity>();
    }
  }
    
  public int getCachedEntityState() {
    cachedEntityState = 0;
    
    // Only mark a flag as false when the list is not-null and empty. If null, we can't be sure there are no entries in it since
    // the list hasn't been initialized/queried yet.
    cachedEntityState = BitMaskUtil.setBit(cachedEntityState, TASKS_STATE_BIT, (tasks == null || tasks.size() > 0));
    cachedEntityState = BitMaskUtil.setBit(cachedEntityState, EVENT_SUBSCRIPTIONS_STATE_BIT, (eventSubscriptions == null || eventSubscriptions.size() > 0));
    cachedEntityState = BitMaskUtil.setBit(cachedEntityState, JOBS_STATE_BIT, (jobs == null || jobs.size() > 0));
    cachedEntityState = BitMaskUtil.setBit(cachedEntityState, INCIDENT_STATE_BIT, (incidents == null || incidents.size() > 0));
    
    return cachedEntityState;
  }
  
  public String getProcessInstanceId() {
    return processInstanceId;
  }
  public String getParentId() {
    return parentId;
  }
  public void setParentId(String parentId) {
    this.parentId = parentId;
  }
  public String getId() {
    return id;
  }
  public void setId(String id) {
    this.id = id;
  }
  public int getRevision() {
    return revision;
  }
  public void setRevision(int revision) {
    this.revision = revision;
  }
  public String getActivityId() {
    return activityId;
  }
  
  public TransitionImpl getTransition() {
    return transition;
  }
  public void setTransition(TransitionImpl transition) {
    this.transition = transition;
  }
  public TransitionImpl getTransitionBeingTaken() {
    return transitionBeingTaken;
  }
  public void setTransitionBeingTaken(TransitionImpl transitionBeingTaken) {
    this.transitionBeingTaken = transitionBeingTaken;
  }
  public Integer getExecutionListenerIndex() {
    return executionListenerIndex;
  }
  public void setExecutionListenerIndex(Integer executionListenerIndex) {
    this.executionListenerIndex = executionListenerIndex;
  }
  public boolean isConcurrent() {
    return isConcurrent;
  }
  public void setConcurrent(boolean isConcurrent) {
    this.isConcurrent = isConcurrent;
  }
  public boolean isActive() {
    return isActive;
  }
  public void setActive(boolean isActive) {
    this.isActive = isActive;
  }
  public boolean isEnded() {
    return isEnded;
  }
  public String getEventName() {
    return eventName;
  }
  public void setEventName(String eventName) {
    this.eventName = eventName;
  }
  public PvmProcessElement getEventSource() {
    return eventSource;
  }
  public void setEventSource(PvmProcessElement eventSource) {
    this.eventSource = eventSource;
  }
  public String getDeleteReason() {
    return deleteReason;
  }
  public void setDeleteReason(String deleteReason) {
    this.deleteReason = deleteReason;
  }
  public boolean isDeleteRoot() {
    return deleteRoot;
  }
    
  public int getSuspensionState() {
    return suspensionState;
  }
    
  public void setSuspensionState(int suspensionState) {
    this.suspensionState = suspensionState;
  }
  
  public boolean isSuspended() {
    return suspensionState == SuspensionState.SUSPENDED.getStateCode();
  }

  public boolean isEventScope() {
    return isEventScope;
  }

  public void setEventScope(boolean isEventScope) {
    this.isEventScope = isEventScope;
  }
  
  public StartingExecution getStartingExecution() {
    return startingExecution;
  }
  
  public void disposeStartingExecution() {
    startingExecution = null;
  }
  
  public String getCurrentActivityId() {
    return activityId;
  }
  
  public String getCurrentActivityName() {
    return activityName;
  }
  
}<|MERGE_RESOLUTION|>--- conflicted
+++ resolved
@@ -748,7 +748,6 @@
       this.activityName = null;
     }
     
-<<<<<<< HEAD
   }
   
   public void enterActivityInstance() {
@@ -798,64 +797,9 @@
       }
       
     }
-=======
->>>>>>> ab1412d3
-  }
-
-  
-<<<<<<< HEAD
-=======
-  public void enterActivityInstance() {
-    
-    ActivityImpl activity = getActivity();
-    
-    // special treatment for starting process instance
-    if(activity == null && startingExecution!= null) {
-      activity = startingExecution.getInitial();
-    }
-    
-    activityInstanceId = generateActivityInstanceId(activity.getId());
-    
-    if(log.isLoggable(Level.FINE)) {
-      log.fine("[ENTER] "+this + ": "+activityInstanceId+", parent: "+getParentActivityInstanceId());
-    }
-    
-  }
-    
-  public void leaveActivityInstance() {
-    
-    if(activityInstanceId != null) {
-      
-      if(log.isLoggable(Level.FINE)) {
-        log.fine("[LEAVE] "+ this + ": "+activityInstanceId );
-      }
-      
-      activityInstanceId = getParentActivityInstanceId();
-    }    
-    
-  }
-  
-  public String getParentActivityInstanceId() {
-    if(isProcessInstance()) {
-      return id; 
-      
-    } else {
-      ExecutionEntity parent = getParent();
-      ActivityImpl activity = getActivity();
-      ActivityImpl parentActivity = parent.getActivity();
-      if (parent.isScope() && !isConcurrent() || parent.isConcurrent
-           && activity != parentActivity
-          ) {
-        return parent.getActivityInstanceId();
-      } else {
-        return parent.getParentActivityInstanceId();
-      }
-      
-    }
-  }
-
-  
->>>>>>> ab1412d3
+  }
+
+  
   /**
    * generates an activity instance id
    */
@@ -891,12 +835,8 @@
     return activityInstanceId;
   }
 
-<<<<<<< HEAD
-  // parent ///////////////////////////////////////////////////////////////////
-=======
   
  // parent ///////////////////////////////////////////////////////////////////
->>>>>>> ab1412d3
   
   /** ensures initialization and returns the parent */
   public ExecutionEntity getParent() {
@@ -1174,36 +1114,13 @@
       }
     }
     
-<<<<<<< HEAD
     // TODO: fire UPDATE activity instance events with new execution?
         
     // set replaced by activity to our activity id
     replacedBy.setActivityInstanceId(activityInstanceId);
-=======
-    // update the cached historic activity instances that are open
-    List<HistoricActivityInstanceEntity> cachedHistoricActivityInstances = dbSqlSession.findInCache(HistoricActivityInstanceEntity.class);
-    for (HistoricActivityInstanceEntity cachedHistoricActivityInstance: cachedHistoricActivityInstances) {
-      if ( (cachedHistoricActivityInstance.getEndTime()==null)
-           && (id.equals(cachedHistoricActivityInstance.getExecutionId())) 
-         ) {
-        cachedHistoricActivityInstance.setExecutionId(replacedBy.getId());
-      }
-    }
-    
-    // update the persisted historic activity instances that are open
-    if (Context.getProcessEngineConfiguration().getHistoryLevel()>ProcessEngineConfigurationImpl.HISTORYLEVEL_NONE) {
-      List<HistoricActivityInstanceEntity> historicActivityInstances = (List) new HistoricActivityInstanceQueryImpl(commandContext)
-        .executionId(id)
-        .unfinished()
-        .list();
-      for (HistoricActivityInstanceEntity historicActivityInstance: historicActivityInstances) {
-        historicActivityInstance.setExecutionId(replacedBy.getId());
-      }
-    }
     
     // set replaced by activity to our activity id
     replacedBy.setActivityInstanceId(activityInstanceId);    
->>>>>>> ab1412d3
   }
 
   // variables ////////////////////////////////////////////////////////////////
