--- conflicted
+++ resolved
@@ -63,10 +63,6 @@
       // without any differentation to which embedded subprocess they belong
       if (isExtraScopeNeeded()) {
         
-<<<<<<< HEAD
-        execution.getParent().setActivityInstanceId(execution.getParent().getParentActivityInstanceId());
-=======
->>>>>>> ab1412d3
         
         ActivityExecution extraScopedExecution = concurrentExecution.createExecution();
         extraScopedExecution.setActive(true);
@@ -108,13 +104,9 @@
    */
   public void leave(ActivityExecution execution) {
 
-<<<<<<< HEAD
     if(!isExtraScopeNeeded() && !execution.getActivityInstanceId().equals(execution.getParent().getActivityInstanceId())) {
       callActivityEndListeners(execution);
     }
-=======
-    callActivityEndListeners(execution);
->>>>>>> ab1412d3
     
     int loopCounter = getLoopVariable(execution, LOOP_COUNTER);
     int nrOfInstances = getLoopVariable(execution, NUMBER_OF_INSTANCES);
@@ -125,14 +117,10 @@
       // In case an extra scope was created, it must be destroyed first before going further
       ExecutionEntity extraScope = (ExecutionEntity) execution;
       execution = execution.getParent();
-<<<<<<< HEAD
-      extraScope.remove();
+      extraScope.remove();     
       
       execution.getParent().getParent().setActivityInstanceId(execution.getActivityInstanceId());      
 
-=======
-      extraScope.remove();     
->>>>>>> ab1412d3
     }
     
     setLoopVariable(execution.getParent(), NUMBER_OF_COMPLETED_INSTANCES, nrOfCompletedInstances);
@@ -165,13 +153,10 @@
       }
       
       executionEntity.takeAll(activity.getOutgoingTransitions(), joinedExecutions);
-<<<<<<< HEAD
     } else {
       if(isExtraScopeNeeded()) {
         callActivityEndListeners(execution);
       }
-=======
->>>>>>> ab1412d3
     }
   }
  
