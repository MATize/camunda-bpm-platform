/* Licensed under the Apache License, Version 2.0 (the "License");
 * you may not use this file except in compliance with the License.
 * You may obtain a copy of the License at
 * 
 *      http://www.apache.org/licenses/LICENSE-2.0
 * 
 * Unless required by applicable law or agreed to in writing, software
 * distributed under the License is distributed on an "AS IS" BASIS,
 * WITHOUT WARRANTIES OR CONDITIONS OF ANY KIND, either express or implied.
 * See the License for the specific language governing permissions and
 * limitations under the License.
 */
package org.camunda.bpm.engine.impl.persistence.entity;

import java.io.Serializable;
import java.util.ArrayList;
import java.util.Collection;
import java.util.Collections;
import java.util.Date;
import java.util.HashMap;
import java.util.HashSet;
import java.util.List;
import java.util.Map;
import java.util.Set;

import org.camunda.bpm.engine.ProcessEngineException;
import org.camunda.bpm.engine.SuspendedEntityInteractionException;
import org.camunda.bpm.engine.delegate.DelegateExecution;
import org.camunda.bpm.engine.delegate.DelegateTask;
import org.camunda.bpm.engine.delegate.TaskListener;
import org.camunda.bpm.engine.impl.context.Context;
import org.camunda.bpm.engine.impl.db.DbSqlSession;
import org.camunda.bpm.engine.impl.db.HasRevision;
import org.camunda.bpm.engine.impl.db.PersistentObject;
import org.camunda.bpm.engine.impl.delegate.TaskListenerInvocation;
import org.camunda.bpm.engine.impl.interceptor.CommandContext;
import org.camunda.bpm.engine.impl.interceptor.CommandContextCloseListener;
import org.camunda.bpm.engine.impl.pvm.delegate.ActivityExecution;
import org.camunda.bpm.engine.impl.task.TaskDefinition;
import org.camunda.bpm.engine.impl.util.ClockUtil;
import org.camunda.bpm.engine.task.DelegationState;
import org.camunda.bpm.engine.task.IdentityLink;
import org.camunda.bpm.engine.task.IdentityLinkType;
import org.camunda.bpm.engine.task.Task;

/**
 * @author Tom Baeyens
 * @author Joram Barrez
 * @author Falko Menge
 */ 
public class TaskEntity extends VariableScopeImpl implements Task, DelegateTask, Serializable, PersistentObject, HasRevision, CommandContextCloseListener {

  public static final String DELETE_REASON_COMPLETED = "completed";
  public static final String DELETE_REASON_DELETED = "deleted";

  private static final long serialVersionUID = 1L;

  protected int revision;

  protected String owner;
  protected String assignee;
  protected DelegationState delegationState;
  
  protected String parentTaskId;
  
  protected String name;
  protected String description;
  protected int priority = Task.PRIORITY_NORMAL;
  protected Date createTime; // The time when the task has been created
  protected Date dueDate;
  protected int suspensionState = SuspensionState.ACTIVE.getStateCode();
  
  protected boolean isIdentityLinksInitialized = false;
  protected List<IdentityLinkEntity> taskIdentityLinkEntities = new ArrayList<IdentityLinkEntity>(); 
  
  protected String executionId;
  protected ExecutionEntity execution;
  
  protected String processInstanceId;
  protected ExecutionEntity processInstance;
  
  protected String processDefinitionId;
  
  protected TaskDefinition taskDefinition;
  protected String taskDefinitionKey;
  
  protected boolean isDeleted;
  
  protected String eventName;
  
  public TaskEntity() {
  }

  public TaskEntity(String taskId) {
    this.id = taskId;
  }
  
  /** creates and initializes a new persistent task. */
  public static TaskEntity createAndInsert(ActivityExecution execution) {
    TaskEntity task = create();
    task.insert((ExecutionEntity) execution);
    return task;
  }

  public void insert(ExecutionEntity execution) {
    ensureParentTaskActive();
    
    CommandContext commandContext = Context.getCommandContext();
    DbSqlSession dbSqlSession = commandContext.getDbSqlSession();
    dbSqlSession.insert(this);
    
    if(execution != null) {
      execution.addTask(this);
    }
    
  }
  
  public void update() {
    setAssignee(this.getAssignee());
        
    CommandContext commandContext = Context.getCommandContext();
    DbSqlSession dbSqlSession = commandContext.getDbSqlSession();
    dbSqlSession.update(this);
    
    commandContext.registerCommandContextCloseListener(this);
  }
  
  /** new task.  Embedded state and create time will be initialized.
   * But this task still will have to be persisted with 
   * TransactionContext
   *     .getCurrent()
   *     .getPersistenceSession()
   *     .insert(task);
   */
  public static TaskEntity create() {
    TaskEntity task = new TaskEntity();
    task.isIdentityLinksInitialized = true;
    task.createTime = ClockUtil.getCurrentTime();
    return task;
  }

  public void complete() {
    ensureTaskActive();
    
    fireEvent(TaskListener.EVENTNAME_COMPLETE);

    Context
      .getCommandContext()
      .getTaskManager()
      .deleteTask(this, TaskEntity.DELETE_REASON_COMPLETED, false);
    
    if (executionId!=null) {
      ExecutionEntity execution = getExecution();
      execution.removeTask(this);
      execution.signal(null, null);
    }
  }
  
  public void delegate(String userId) {
    setDelegationState(DelegationState.PENDING);
    if (getOwner() == null) {
      setOwner(getAssignee());
    }
    setAssignee(userId);
  }

  public void resolve() {
    setDelegationState(DelegationState.RESOLVED);
    setAssignee(this.owner);
  }

  public Object getPersistentState() {
    Map<String, Object> persistentState = new  HashMap<String, Object>();
    persistentState.put("assignee", this.assignee);
    persistentState.put("owner", this.owner);
    persistentState.put("name", this.name);
    persistentState.put("priority", this.priority);
    if (executionId != null) {
      persistentState.put("executionId", this.executionId);
    }
    if (processDefinitionId != null) {
      persistentState.put("processDefinitionId", this.processDefinitionId);
    }
    if (createTime != null) {
      persistentState.put("createTime", this.createTime);
    }
    if(description != null) {
      persistentState.put("description", this.description);
    }
    if(dueDate != null) {
      persistentState.put("dueDate", this.dueDate);
    }
    if (parentTaskId != null) {
      persistentState.put("parentTaskId", this.parentTaskId);
    }
    if (delegationState != null) {
      persistentState.put("delegationState", this.delegationState);
    }
    
    persistentState.put("suspensionState", this.suspensionState);
    
    return persistentState;
  }
  
  public int getRevisionNext() {
    return revision+1;
  }
  
  protected void ensureParentTaskActive() {
    if (parentTaskId != null) {
      TaskEntity parentTask = Context
          .getCommandContext()
          .getTaskManager()
          .findTaskById(parentTaskId);
      
      if (parentTask.suspensionState == SuspensionState.SUSPENDED.getStateCode()) {
        throw new SuspendedEntityInteractionException("parent task " + id + " is suspended");
      }
    }
  }
  
  protected void ensureTaskActive() {
    if (suspensionState == SuspensionState.SUSPENDED.getStateCode()) {
      throw new SuspendedEntityInteractionException("task " + id + " is suspended");
    }
  }

  // variables ////////////////////////////////////////////////////////////////
  
  @Override
  protected VariableScopeImpl getParentVariableScope() {
    if (getExecution()!=null) {
      return execution;
    }
    return null;
  }

  @Override
  protected void initializeVariableInstanceBackPointer(VariableInstanceEntity variableInstance) {
    variableInstance.setTaskId(id);
    variableInstance.setExecutionId(executionId);
    variableInstance.setProcessInstanceId(processInstanceId);
  }

  @Override
  protected List<VariableInstanceEntity> loadVariableInstances() {
    return Context
      .getCommandContext()
      .getVariableInstanceManager()
      .findVariableInstancesByTaskId(id);
  }

  // execution ////////////////////////////////////////////////////////////////

  public ExecutionEntity getExecution() {
    if ( (execution==null) && (executionId!=null) ) {
      this.execution = Context
        .getCommandContext()
        .getExecutionManager()
        .findExecutionById(executionId);
    }
    return execution;
  }
  
  public void setExecution(DelegateExecution execution) {  
    if (execution!=null) {
            
      this.execution = (ExecutionEntity) execution;
      this.executionId = this.execution.getId();
      this.processInstanceId = this.execution.getProcessInstanceId();
      this.processDefinitionId = this.execution.getProcessDefinitionId();      
      
    } else {
      this.execution = null;
      this.executionId = null;
      this.processInstanceId = null;
      this.processDefinitionId = null;
    }
  }

  // task assignment //////////////////////////////////////////////////////////
  
  public IdentityLinkEntity addIdentityLink(String userId, String groupId, String type) {
    ensureTaskActive();
    
    IdentityLinkEntity identityLinkEntity = IdentityLinkEntity.createAndInsert();
    getIdentityLinks().add(identityLinkEntity);
    identityLinkEntity.setTask(this);
    identityLinkEntity.setUserId(userId);
    identityLinkEntity.setGroupId(groupId);
    identityLinkEntity.setType(type);
    return identityLinkEntity;
  }
  
  public void deleteIdentityLink(String userId, String groupId, String type) {
    ensureTaskActive();
    
    List<IdentityLinkEntity> identityLinks = Context
      .getCommandContext()
      .getIdentityLinkManager()
      .findIdentityLinkByTaskUserGroupAndType(id, userId, groupId, type);
    
    for (IdentityLinkEntity identityLink: identityLinks) {
      Context
        .getCommandContext()
        .getDbSqlSession()
        .delete(identityLink);
    }
  }
  
  public Set<IdentityLink> getCandidates() {
    Set<IdentityLink> potentialOwners = new HashSet<IdentityLink>();
    for (IdentityLinkEntity identityLinkEntity : getIdentityLinks()) {
      if (IdentityLinkType.CANDIDATE.equals(identityLinkEntity.getType())) {
        potentialOwners.add(identityLinkEntity);
      }
    }
    return potentialOwners;
  }
  
  public void addCandidateUser(String userId) {
    addIdentityLink(userId, null, IdentityLinkType.CANDIDATE);
  }
  
  public void addCandidateUsers(Collection<String> candidateUsers) {
    for (String candidateUser : candidateUsers) {
      addCandidateUser(candidateUser);
    }
  }
  
  public void addCandidateGroup(String groupId) {
    addIdentityLink(null, groupId, IdentityLinkType.CANDIDATE);
  }
  
  public void addCandidateGroups(Collection<String> candidateGroups) {
    for (String candidateGroup : candidateGroups) {
      addCandidateGroup(candidateGroup);
    }
  }
  
  public void addGroupIdentityLink(String groupId, String identityLinkType) {
    addIdentityLink(null, groupId, identityLinkType);
  }

  public void addUserIdentityLink(String userId, String identityLinkType) {
    addIdentityLink(userId, null, identityLinkType);
  }

  public void deleteCandidateGroup(String groupId) {
    deleteGroupIdentityLink(groupId, IdentityLinkType.CANDIDATE);
  }

  public void deleteCandidateUser(String userId) {
    deleteUserIdentityLink(userId, IdentityLinkType.CANDIDATE);
  }

  public void deleteGroupIdentityLink(String groupId, String identityLinkType) {
    if (groupId!=null) {
      deleteIdentityLink(null, groupId, identityLinkType);
    }
  }

  public void deleteUserIdentityLink(String userId, String identityLinkType) {
    if (userId!=null) {
      deleteIdentityLink(userId, null, identityLinkType);
    }
  }

  public List<IdentityLinkEntity> getIdentityLinks() {
    if (!isIdentityLinksInitialized) {
      taskIdentityLinkEntities = Context
        .getCommandContext()
        .getIdentityLinkManager()
        .findIdentityLinksByTaskId(id);
      isIdentityLinksInitialized = true;
    }
    
    return taskIdentityLinkEntities;
  }

  @SuppressWarnings("unchecked")
  public Map<String, Object> getActivityInstanceVariables() {
    if (execution!=null) {
      return execution.getVariables();
    }
    return Collections.EMPTY_MAP;
  }
  
  public void setExecutionVariables(Map<String, Object> parameters) {
    if (getExecution()!=null) {
      execution.setVariables(parameters);
    }
  }
  
  public String toString() {
    return "Task["+id+"]";
  }
  
  // special setters //////////////////////////////////////////////////////////
  
  public void setName(String taskName) {
    this.name = taskName;
  }

  /* plain setter for persistence */
  public void setNameWithoutCascade(String taskName) {
    this.name = taskName;
  }

  public void setDescription(String description) {
    this.description = description;
  }

  /* plain setter for persistence */
  public void setDescriptionWithoutCascade(String description) {
    this.description = description;
  }

  public void setAssignee(String assignee) {
    ensureTaskActive();
    
    if (assignee==null && this.assignee==null) {
      return;
    }
//    if (assignee!=null && assignee.equals(this.assignee)) {
//      return;
//    }
    this.assignee = assignee;

    CommandContext commandContext = Context.getCommandContext();
    if (commandContext!=null) {      
      
      // if there is no command context, then it means that the user is calling the 
      // setAssignee outside a service method.  E.g. while creating a new task.
      if (commandContext!=null) {
        fireEvent(TaskListener.EVENTNAME_ASSIGNMENT);
      }
    }
  }

  /* plain setter for persistence */
  public void setAssigneeWithoutCascade(String assignee) {
    this.assignee = assignee;
  }
  
  public void setOwner(String owner) {
    ensureTaskActive();
    
    if (owner==null && this.owner==null) {
      return;
    }
//    if (owner!=null && owner.equals(this.owner)) {
//      return;
//    }
    this.owner = owner;
    
  }

  /* plain setter for persistence */
  public void setOwnerWithoutCascade(String owner) {
    this.owner = owner;
  }
  
  public void setDueDate(Date dueDate) {
    this.dueDate = dueDate;
  }

  public void setDueDateWithoutCascade(Date dueDate) {
    this.dueDate = dueDate;
  }
  
  public void setPriority(int priority) {
    this.priority = priority;
  }

  public void setPriorityWithoutCascade(int priority) {
    this.priority = priority;
  }
  
  public void setParentTaskId(String parentTaskId) {
    this.parentTaskId = parentTaskId;
  }

  public void setParentTaskIdWithoutCascade(String parentTaskId) {
    this.parentTaskId = parentTaskId;
  }
  
  public void setTaskDefinitionKeyWithoutCascade(String taskDefinitionKey) {
       this.taskDefinitionKey = taskDefinitionKey;
  }       

  public void fireEvent(String taskEventName) {
    TaskDefinition taskDefinition = getTaskDefinition();
    if (taskDefinition != null) {
      List<TaskListener> taskEventListeners = getTaskDefinition().getTaskListener(taskEventName);
      if (taskEventListeners != null) {
        for (TaskListener taskListener : taskEventListeners) {
          ExecutionEntity execution = getExecution();
          if (execution != null) {
            setEventName(taskEventName);
          }
          try {
            Context.getProcessEngineConfiguration()
              .getDelegateInterceptor()
              .handleInvocation(new TaskListenerInvocation(taskListener, (DelegateTask)this));
          }catch (Exception e) {
            throw new ProcessEngineException("Exception while invoking TaskListener: "+e.getMessage(), e);
          }
        }
      }
    }
  }

  // modified getters and setters /////////////////////////////////////////////
  
  public void setTaskDefinition(TaskDefinition taskDefinition) {
    this.taskDefinition = taskDefinition;
    this.taskDefinitionKey = taskDefinition.getKey();    
  }

  public TaskDefinition getTaskDefinition() {
    if (taskDefinition==null && taskDefinitionKey!=null) {
      ProcessDefinitionEntity processDefinition = Context
        .getProcessEngineConfiguration()
        .getDeploymentCache()
        .findDeployedProcessDefinitionById(processDefinitionId);
      taskDefinition = processDefinition.getTaskDefinitions().get(taskDefinitionKey);
    }
    return taskDefinition;
  }
  
  // getters and setters //////////////////////////////////////////////////////

  public int getRevision() {
    return revision;
  }

  public void setRevision(int revision) {
    this.revision = revision;
  }

  public String getName() {
    return name;
  }

  public String getDescription() {
    return description;
  }
  
  public Date getDueDate() {
    return dueDate;
  }
  
  public int getPriority() {
    return priority;
  }

  public Date getCreateTime() {
    return createTime;
  }

  public void setCreateTime(Date createTime) {
    this.createTime = createTime;
  }

  public String getExecutionId() {
    return executionId;
  }
  
  public String getProcessInstanceId() {
    return processInstanceId;
  }

  public String getProcessDefinitionId() {
    return processDefinitionId;
  }

  public void setProcessDefinitionId(String processDefinitionId) {
    this.processDefinitionId = processDefinitionId;
  }  
  
  public String getAssignee() {
    return assignee;
  }
  
  public String getTaskDefinitionKey() {
    return taskDefinitionKey;
  }
  
  public void setTaskDefinitionKey(String taskDefinitionKey) {
    this.taskDefinitionKey = taskDefinitionKey;    
  }

  public String getEventName() {
    return eventName;
  }
  public void setEventName(String eventName) {
    this.eventName = eventName;
  }
  public void setExecutionId(String executionId) {
    this.executionId = executionId;
  }
  public ExecutionEntity getProcessInstance() {
    return processInstance;
  }
  public void setProcessInstance(ExecutionEntity processInstance) {
    this.processInstance = processInstance;
  }
  public void setExecution(ExecutionEntity execution) {
    this.execution = execution;
  }
  public void setProcessInstanceId(String processInstanceId) {
    this.processInstanceId = processInstanceId;
  }
  public String getOwner() {
    return owner;
  }
  public DelegationState getDelegationState() {
    return delegationState;
  }
  public void setDelegationState(DelegationState delegationState) {
    this.delegationState = delegationState;
  }
  public String getDelegationStateString() {
    return (delegationState!=null ? delegationState.toString() : null);
  }
  public void setDelegationStateString(String delegationStateString) {
    this.delegationState = (delegationStateString!=null ? DelegationState.valueOf(DelegationState.class, delegationStateString) : null);
  }
  public boolean isDeleted() {
    return isDeleted;
  }
  public void setDeleted(boolean isDeleted) {
    this.isDeleted = isDeleted;
  }
  public String getParentTaskId() {
    return parentTaskId;
  }
  public Map<String, VariableInstanceEntity> getVariableInstances() {
    ensureVariableInstancesInitialized();
    return variableInstances;
  }
<<<<<<< HEAD

  public void onCommandContextClose(CommandContext commandContext) {
    if(commandContext.getDbSqlSession().isUpdated(this)) {
      commandContext.getHistoricTaskInstanceManager().updateHistoricTaskInstance(this);  
    }
=======
  public int getSuspensionState() {
    return suspensionState;
  }
  public void setSuspensionState(int suspensionState) {
    this.suspensionState = suspensionState;
  }
  public boolean isSuspended() {
    return suspensionState == SuspensionState.SUSPENDED.getStateCode();
>>>>>>> d9eb3c0e
  }
}<|MERGE_RESOLUTION|>--- conflicted
+++ resolved
@@ -640,21 +640,18 @@
     ensureVariableInstancesInitialized();
     return variableInstances;
   }
-<<<<<<< HEAD
-
+  public int getSuspensionState() {
+    return suspensionState;
+  }
+  public void setSuspensionState(int suspensionState) {
+    this.suspensionState = suspensionState;
+  }
+  public boolean isSuspended() {
+    return suspensionState == SuspensionState.SUSPENDED.getStateCode();
+  }
   public void onCommandContextClose(CommandContext commandContext) {
     if(commandContext.getDbSqlSession().isUpdated(this)) {
       commandContext.getHistoricTaskInstanceManager().updateHistoricTaskInstance(this);  
     }
-=======
-  public int getSuspensionState() {
-    return suspensionState;
-  }
-  public void setSuspensionState(int suspensionState) {
-    this.suspensionState = suspensionState;
-  }
-  public boolean isSuspended() {
-    return suspensionState == SuspensionState.SUSPENDED.getStateCode();
->>>>>>> d9eb3c0e
   }
 }