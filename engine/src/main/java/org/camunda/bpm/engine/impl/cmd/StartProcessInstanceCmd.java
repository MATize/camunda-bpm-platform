--- conflicted
+++ resolved
@@ -67,16 +67,7 @@
     
     // Start the process instance
     ExecutionEntity processInstance = processDefinition.createProcessInstance(businessKey);
-<<<<<<< HEAD
-
     processInstance.start(variables);
-=======
-    if (variables!=null) {
-      processInstance.setVariables(variables);
-    }
-    processInstance.start();
->>>>>>> d9eb3c0e
-    
     return processInstance;
   }
 }