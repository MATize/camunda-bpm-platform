--- conflicted
+++ resolved
@@ -7,11 +7,7 @@
   <!-- EXECUTION INSERT -->
 
   <insert id="insertExecution" parameterType="org.camunda.bpm.engine.impl.persistence.entity.ExecutionEntity">
-<<<<<<< HEAD
-    insert into ${prefix}ACT_RU_EXECUTION (ID_, REV_, PROC_INST_ID_, BUSINESS_KEY_, PROC_DEF_ID_, ACT_ID_, ACT_INST_ID_, PARENT_ACT_INST_ID_, IS_ACTIVE_, IS_CONCURRENT_, IS_SCOPE_,IS_EVENT_SCOPE_, PARENT_ID_, SUPER_EXEC_, SUSPENSION_STATE_, CACHED_ENT_STATE_)
-=======
     insert into ${prefix}ACT_RU_EXECUTION (ID_, REV_, PROC_INST_ID_, BUSINESS_KEY_, PROC_DEF_ID_, ACT_ID_, ACT_INST_ID_, IS_ACTIVE_, IS_CONCURRENT_, IS_SCOPE_,IS_EVENT_SCOPE_, PARENT_ID_, SUPER_EXEC_, SUSPENSION_STATE_, CACHED_ENT_STATE_)
->>>>>>> ab1412d3
     values (
       #{id ,jdbcType=VARCHAR},
       1,
@@ -20,10 +16,6 @@
       #{processDefinitionId ,jdbcType=VARCHAR},
       #{activityId ,jdbcType=VARCHAR},
       #{activityInstanceId ,jdbcType=VARCHAR},
-<<<<<<< HEAD
-      #{parentActivityInstanceId ,jdbcType=VARCHAR},
-=======
->>>>>>> ab1412d3
       #{isActive ,jdbcType=BOOLEAN},
       #{isConcurrent ,jdbcType=BOOLEAN},
       #{isScope ,jdbcType=BOOLEAN},
@@ -43,10 +35,6 @@
       PROC_DEF_ID_ = #{processDefinitionId, jdbcType=VARCHAR},
       ACT_ID_ = #{activityId, jdbcType=VARCHAR},
       ACT_INST_ID_ = #{activityInstanceId, jdbcType=VARCHAR},
-<<<<<<< HEAD
-      PARENT_ACT_INST_ID_ = #{parentActivityInstanceId, jdbcType=VARCHAR},
-=======
->>>>>>> ab1412d3
       IS_ACTIVE_ = #{isActive, jdbcType=BOOLEAN},
       IS_CONCURRENT_ = #{isConcurrent, jdbcType=BOOLEAN},
       IS_SCOPE_ = #{isScope, jdbcType=BOOLEAN},
@@ -104,7 +92,7 @@
   
   <select id="selectExecutionsByQueryCriteria" parameterType="org.camunda.bpm.engine.impl.ExecutionQueryImpl" resultMap="executionResultMap">
   	${limitBefore}
-    select ${limitBetween} RES.*, KEY_
+    select RES.* ${limitBetween}, KEY_
     <include refid="selectExecutionsByQueryCriteriaSql"/>
     ${orderBy}
     ${limitAfter}
@@ -118,7 +106,7 @@
   <!--  same as selectExecutionByQueryCriteria, but with different parameterType -->
   <select id="selectProcessInstanceByQueryCriteria" parameterType="org.camunda.bpm.engine.impl.ProcessInstanceQueryImpl" resultMap="executionResultMap">
   	${limitBefore}
-    select ${limitBetween} RES.*, KEY_
+    select RES.* ${limitBetween}, KEY_
     <include refid="selectExecutionsByQueryCriteriaSql"/>
     ${orderBy}
     ${limitAfter}
@@ -176,7 +164,7 @@
         and INST.BUSINESS_KEY_ = #{businessKey}
       </if>
       <if test="activityId != null">
-        and RES.ACT_ID_ = #{activityId} and RES.IS_ACTIVE_
+        and RES.ACT_ID_ = #{activityId}
       </if>
       <if test="superProcessInstanceId != null">
         <!-- A sub process instance is stored under a certain *execution*, potentially nested.
