<project xmlns="http://maven.apache.org/POM/4.0.0" xmlns:xsi="http://www.w3.org/2001/XMLSchema-instance" xsi:schemaLocation="http://maven.apache.org/POM/4.0.0 http://maven.apache.org/xsd/maven-4.0.0.xsd">
  <modelVersion>4.0.0</modelVersion>

  <artifactId>fox-platform-api</artifactId>
<<<<<<< HEAD
  <name>fox platform EE - API</name>
=======
  <name>fox platform CE - API</name>
>>>>>>> 9406321c

  <parent>
    <groupId>com.camunda.fox.platform</groupId>
    <artifactId>fox-platform-core</artifactId>
    <version>6.0.sprint18-SNAPSHOT</version>
  </parent>

  <dependencies>
    <dependency>
      <groupId>com.camunda.fox.engine</groupId>
      <artifactId>fox-engine</artifactId>
      <scope>provided</scope>
    </dependency>
  </dependencies>

  <build>
    <plugins>
      <plugin>
        <artifactId>maven-compiler-plugin</artifactId>
        <version>2.3.1</version>
        <configuration>
          <source>1.6</source>
          <target>1.6</target>
        </configuration>
      </plugin>
    </plugins>
  </build>

</project><|MERGE_RESOLUTION|>--- conflicted
+++ resolved
@@ -2,11 +2,7 @@
   <modelVersion>4.0.0</modelVersion>
 
   <artifactId>fox-platform-api</artifactId>
-<<<<<<< HEAD
   <name>fox platform EE - API</name>
-=======
-  <name>fox platform CE - API</name>
->>>>>>> 9406321c
 
   <parent>
     <groupId>com.camunda.fox.platform</groupId>
